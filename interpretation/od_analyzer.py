import pandas as pd
import numpy as np
import os
import re
from matplotlib import pyplot as plt
import seaborn as sns
from interpretation.plotting import roc_plot_grid, total_plots
from interpretation.report_reader import slice_df, normalize_od, read_output_batch
import array_analyzer.extract.constants as constants


def read_config(input_dir):
    """
    Load analysis config from the input directory.
    :param str input_dir: input directory
    :return dataframe ntl_dirs_df: 'multisero output dirs' tab in the config file.
    :return dataframe scn_scn_df: 'scienion output dirs' tab in the config file.
    :return dataframe plot_setting_df: 'general plotting settings' tab in the config file.
    :return dataframe roc_param_df: 'ROC plot' tab in the config file.
    :return dataframe cat_param_df: 'categorical plot' tab in the config file.
    :return dataframe fit_param_df: 'standard curves' tab in the config file.
    """
    config = dict()
    config_path = os.path.join(input_dir, constants.METADATA_FILE)
    if constants.METADATA_FILE not in os.listdir(input_dir):
        raise IOError("analysis config file not found, aborting")
    # check that the xlsx file contains necessary worksheets
    ntl_dirs_df = scn_scn_df = roc_param_df = cat_param_df = fit_param_df = pd.DataFrame()
    with pd.ExcelFile(config_path) as config_file:
        plot_setting_df = pd.read_excel(config_file, sheet_name='general plotting settings',
                                        index_col=0, squeeze=True, usecols='A,B')
        plot_setting_df.where(plot_setting_df.notnull(), None, inplace=True)
        if 'ROC plot' in config_file.sheet_names:
            roc_param_df = pd.read_excel(config_file, sheet_name='ROC plot',
                                         index_col=0, squeeze=True, usecols='A,B')
            # replace NaN with None
            roc_param_df.where(roc_param_df.notnull(), None, inplace=True)
            if roc_param_df['serum ID'] is not None:
                roc_param_df['serum ID'] = re.split(r'\s*,\s*', roc_param_df['serum ID'])
        if 'categorical plot' in config_file.sheet_names:
            cat_param_df = pd.read_excel(config_file, sheet_name='categorical plot',
                                         index_col=0, squeeze=True, usecols='A,B')
            cat_param_df.where(cat_param_df.notnull(), None, inplace=True)
            if cat_param_df['serum ID'] is not None:
                cat_param_df['serum ID'] = re.split(r'\s*,\s*', cat_param_df['serum ID'])
        if 'standard curves' in config_file.sheet_names:
            fit_param_df = pd.read_excel(config_file, sheet_name='standard curves',
                                         index_col=0, squeeze=True, usecols='A,B')
            fit_param_df.where(fit_param_df.notnull(), None, inplace=True)
            if fit_param_df['serum ID'] is not None:
                fit_param_df['serum ID'] = re.split(r'\s*,\s*', fit_param_df['serum ID'])
        if not constants.LOAD_REPORT:
            assert ('multisero output dirs' in config_file.sheet_names) or \
            ('scienion output dirs' in config_file.sheet_names), \
            "sheet by name 'multisero output dirs' or 'scienion output dirs' are required " \
            "in analysis config file when load_report is False, aborting"
            if 'multisero output dirs' in config_file.sheet_names:
                ntl_dirs_df = pd.read_excel(config_file, sheet_name='multisero output dirs', comment='#')
                if not ntl_dirs_df.isna().loc[0, 'well ID']:
                    ntl_dirs_df['well ID'] = ntl_dirs_df['well ID'].str.split(pat=r'\s*,\s*')
            if 'scienion output dirs' in config_file.sheet_names:
                scn_scn_df = pd.read_excel(config_file, sheet_name='scienion output dirs', comment='#')
    return ntl_dirs_df, scn_scn_df, plot_setting_df, roc_param_df, cat_param_df, fit_param_df

def analyze_od(input_dir, output_dir, load_report):
    """
    Perform analysis on multisero or scienion OD outputs specified in the config files.
    Save the combined table as 'master report' in the output directory.
    :param str input_dir: Input directory
    :param str output_dir: Output directory
    :param bool load_report: If True, load the saved 'master report' in the output directory
    from the previous run. Load from the master report is much faster.
    """
    os.makedirs(output_dir, exist_ok=True)
    ntl_dirs_df, scn_scn_df, plot_setting_df, roc_param_df, cat_param_df, fit_param_df =\
        read_config(input_dir)
    stitched_multisero_df = read_output_batch(output_dir, ntl_dirs_df, scn_scn_df, load_report)
    if plot_setting_df['antigens to plot'] == 'all':
        plot_setting_df['antigens to plot'] = stitched_multisero_df['antigen'].unique()
    split_plots_by = plot_setting_df['split plots by']
    split_plots_vals = [None]
    if split_plots_by is not None:
        split_plots_vals = stitched_multisero_df[split_plots_by].unique()
    norm_antigen = plot_setting_df['normalize OD by']
    norm_group = 'plate'
    aggregate = 'mean'
    # aggregate = None
    antigen_list = plot_setting_df['antigens to plot']

    suffix = ''
    df_norm = normalize_od(stitched_multisero_df.copy(), norm_antigen, group=norm_group)
    if norm_antigen is not None:
        suffix = '_'.join([suffix, norm_antigen, 'norm_per', norm_group])

    if aggregate is not None:
        df_norm = df_norm.groupby(['antigen', 'antigen type', 'serum ID', 'well_id', 'plate ID', 'sample type',
                                 'serum type', 'serum dilution', 'serum cat', 'pipeline', 'secondary ID',
                                 'secondary dilution','PRNT'])['OD'].mean().reset_index()
        suffix = '_'.join([suffix, aggregate])

    for split_val in split_plots_vals:
        split_suffix = suffix
        if split_val is not None:
            split_suffix = '_'.join([split_suffix, split_val])
        df_norm_sub = slice_df(df_norm, 'keep', split_plots_by, split_val)
        slice_cols = [split_plots_by, 'antigen type', 'antigen']
        slice_keys = [[split_val], ['Diagnostic','Positive'], antigen_list]
        #slice_keys = [[split_val], ['Negative'], antigen_list]
        slice_actions = ['keep', 'keep', 'keep']
        # general slicing ##### commented out
        #for col, action, key in zip(slice_cols, slice_actions, slice_keys):
            #df_norm_sub = slice_df(df_norm_sub, action, col, key)
        #%% compute ROC curves and AUC
        if not roc_param_df.empty:
            sera_roc_list = roc_param_df['serum ID']
            slice_action = roc_param_df['serum ID action']
            # plot specific slicing
            roc_df = slice_df(df_norm_sub, slice_action, 'serum ID', sera_roc_list)
            fpr = 1 - roc_param_df['specificity']
            ci = roc_param_df['confidence interval']
            hue = roc_param_df['hue']
            # df_norm = offset_od(df_norm, offset_antigen, offset_group)
            roc_suffix = split_suffix
            if ci is not None:
                roc_suffix = '_'.join([roc_suffix, 'ci'])
            #%%
            print('{} unique positive sera'.format(len(roc_df.loc[roc_df['serum type']=='positive', 'serum ID'].unique())))
            print('{} unique negative sera'.format(len(roc_df.loc[roc_df['serum type'] == 'negative', 'serum ID'].unique())))
            roc_plot_grid(roc_df, constants.RUN_PATH, '_'.join(['ROC', roc_suffix]), 'png', ci=ci, fpr=fpr, hue=hue)
    #%% Plot categorical scatter plot for episurvey
        if not cat_param_df.empty:
            sera_cat_list = cat_param_df['serum ID']
            slice_action = cat_param_df['serum ID action']
            split_subplots_by = cat_param_df['split subplots by']
            hue = cat_param_df['hue']
            # plot specific slicing
            cat_df = slice_df(df_norm_sub, slice_action, 'serum ID', sera_cat_list) #serum ID --> antigen
            assert not cat_df.empty, 'Plotting dataframe is empty. Please check the plotting keys'
            sns.set_context("talk")
            g = sns.catplot(x="serum type", y="OD", hue=hue, col=split_subplots_by, kind="swarm",
                            data=cat_df, col_wrap=3)
            g.set_xticklabels(rotation=65, horizontalalignment='right')


            plt.savefig(os.path.join(constants.RUN_PATH, 'catplot_{}.png'.format(split_suffix)),
                                          dpi=300, bbox_inches='tight')
            if cat_param_df['zoom']:
                g.set(ylim=(-0.05, 0.4))
                plt.savefig(os.path.join(constants.RUN_PATH, 'catplot_zoom_{}.png'.format(split_suffix)),
                                              dpi=300, bbox_inches='tight')
        #%% 4PL fit
        if not fit_param_df.empty:
            slice_action = fit_param_df['serum ID action']
            hue = fit_param_df['hue']
            dilution_df = slice_df(df_norm_sub, slice_action, 'serum ID', fit_param_df['serum ID'])
            split_subplots_by = fit_param_df['split subplots by']
<<<<<<< HEAD
            standard_curve_plot(dilution_df, constants.RUN_PATH, 'fit_{}'.format(split_suffix), 'png', hue=hue,
                                zoom=fit_param_df['zoom'], split_subplots_by=split_subplots_by, col_wrap=3)
        plt.close('all')
=======
            total_plots(dilution_df, constants.RUN_PATH, 'fit_{}'.format(split_suffix), 'png', hue=hue,
                                zoom=fit_param_df['zoom'], split_subplots_by=split_subplots_by, col_wrap=2)
        plt.close('all')
>>>>>>> 6b8b38d2
<|MERGE_RESOLUTION|>--- conflicted
+++ resolved
@@ -154,12 +154,6 @@
             hue = fit_param_df['hue']
             dilution_df = slice_df(df_norm_sub, slice_action, 'serum ID', fit_param_df['serum ID'])
             split_subplots_by = fit_param_df['split subplots by']
-<<<<<<< HEAD
-            standard_curve_plot(dilution_df, constants.RUN_PATH, 'fit_{}'.format(split_suffix), 'png', hue=hue,
-                                zoom=fit_param_df['zoom'], split_subplots_by=split_subplots_by, col_wrap=3)
-        plt.close('all')
-=======
             total_plots(dilution_df, constants.RUN_PATH, 'fit_{}'.format(split_suffix), 'png', hue=hue,
                                 zoom=fit_param_df['zoom'], split_subplots_by=split_subplots_by, col_wrap=2)
-        plt.close('all')
->>>>>>> 6b8b38d2
+        plt.close('all')