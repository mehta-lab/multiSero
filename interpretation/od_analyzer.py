--- conflicted
+++ resolved
@@ -36,19 +36,19 @@
             # replace NaN with None
             roc_param_df.where(roc_param_df.notnull(), None, inplace=True)
             if roc_param_df['serum ID'] is not None:
-                roc_param_df['serum ID'] = re.split(r',\s*', roc_param_df['serum ID'])
+                roc_param_df['serum ID'] = re.split(r'\s*,\s*', roc_param_df['serum ID'])
         if 'categorical plot' in config_file.sheet_names:
             cat_param_df = pd.read_excel(config_file, sheet_name='categorical plot',
                                          index_col=0, squeeze=True, usecols='A,B')
             cat_param_df.where(cat_param_df.notnull(), None, inplace=True)
             if cat_param_df['serum ID'] is not None:
-                cat_param_df['serum ID'] = re.split(r',\s*', cat_param_df['serum ID'])
+                cat_param_df['serum ID'] = re.split(r'\s*,\s*', cat_param_df['serum ID'])
         if 'standard curves' in config_file.sheet_names:
             fit_param_df = pd.read_excel(config_file, sheet_name='standard curves',
                                          index_col=0, squeeze=True, usecols='A,B')
             fit_param_df.where(fit_param_df.notnull(), None, inplace=True)
             if fit_param_df['serum ID'] is not None:
-                fit_param_df['serum ID'] = re.split(r',\s*', fit_param_df['serum ID'])
+                fit_param_df['serum ID'] = re.split(r'\s*,\s*', fit_param_df['serum ID'])
         if not constants.LOAD_REPORT:
             assert ('multisero output dirs' in config_file.sheet_names) or \
             ('scienion output dirs' in config_file.sheet_names), \
@@ -154,11 +154,6 @@
             hue = fit_param_df['hue']
             dilution_df = slice_df(df_norm_sub, slice_action, 'serum ID', fit_param_df['serum ID'])
             split_subplots_by = fit_param_df['split subplots by']
-<<<<<<< HEAD
-            standard_curve_plot(dilution_df, constants.RUN_PATH, 'fit_{}'.format(split_suffix), 'png', hue=hue,
-                                zoom=fit_param_df['zoom'], split_subplots_by=split_subplots_by, col_wrap=4)
-=======
             total_plots(dilution_df, constants.RUN_PATH, 'fit_{}'.format(split_suffix), 'png', hue=hue,
                                 zoom=fit_param_df['zoom'], split_subplots_by=split_subplots_by, col_wrap=2)
->>>>>>> 6b8b38d2
         plt.close('all')
