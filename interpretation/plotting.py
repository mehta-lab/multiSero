import itertools
import os
import numpy as np
import pandas as pd
import seaborn as sns
from matplotlib import gridspec
import warnings
import itertools
import re
from matplotlib import pyplot as plt
from natsort import natsorted
from scipy import optimize as optimization
from sklearn.metrics import roc_auc_score
from sklearn.metrics._ranking import _binary_clf_curve
from sklearn.exceptions import UndefinedMetricWarning
from sklearn.utils import resample


def fourPL(x, A, B, C, D):
    """4 parameter logistic function"""
    return ((A-D)/(1.0+((x/C)**(B))) + D)

def fit2df(df, model, serum_group='serum ID'):
    """fit model to x, y data in dataframe.
    Return a dataframe with fit x, y for plotting
    """
    sera = df[serum_group].unique()
    antigens = df['antigen'].unique()
    secondaries = df['secondary ID'].unique()
    plate_ids = df['plate ID'].unique()
    prnt = df['PRNT'].unique()

    keys = itertools.product(sera, antigens, secondaries, plate_ids, prnt)
    df_fit = pd.DataFrame(columns=df.columns)
    for serum, antigen, secondary, plate_id, prnt in keys:
        print('Fitting {}, {}...'.format(serum, antigen))
        sec_dilu_df = df[(df[serum_group] == serum) &
                        (df['antigen'] == antigen) &
                        (df['secondary ID'] == secondary) &
                         (df['plate ID'] == plate_id) &
                         (df['PRNT'] == prnt)]
        sec_dilutions = sec_dilu_df['secondary dilution'].unique()
        for sec_dilution in sec_dilutions:
            sub_df = sec_dilu_df[(sec_dilu_df['secondary dilution'] == sec_dilution)].reset_index(drop=True)
            df_fit_temp = pd.DataFrame()
            guess = [0, 1, 5e-4, 1]
            xdata = sub_df['serum dilution'].to_numpy()
            ydata = sub_df['OD'].to_numpy()
            ydata = ydata[xdata > 0]
            xdata = xdata[xdata > 0]  # concentration has to be positive
            params, params_covariance = optimization.curve_fit(model, xdata, ydata, guess, bounds=(0, np.inf), maxfev=1e5)
            x_input = np.logspace(np.log10(np.min(xdata)), np.log10(np.max(xdata)), 50)
            #y_fit = fivePL(x_input,*params)
            y_fit = fourPL(x_input, *params)

            df_fit_temp['serum dilution'] = x_input
            df_fit_temp['OD'] = y_fit
            df_fit_temp['b'] = params[1]
            df_fit_temp['c'] = params[2]
            df_fit_temp['d'] = params[3]
            sub_df_expand = pd.concat(
                [sub_df.loc[[0], [serum_group,
                                  'antigen',
                                 'serum type',
                                 'serum cat',
                                 'secondary ID',
                                 'secondary dilution',
                                 'pipeline',
                                  'PRNT',
                                  'plate ID']]] * len(df_fit_temp.index), axis=0).reset_index(drop=True)
            df_fit_temp = pd.concat([df_fit_temp, sub_df_expand], axis=1)
            df_fit = df_fit.append(df_fit_temp)
    print('4PL fitting finished')
    return df_fit

def roc_curve(y_true, y_score, pos_label=None, sample_weight=None,
              drop_intermediate=True):
    """Compute Receiver operating characteristic (ROC)

    Note: this implementation is restricted to the binary classification task.

    Read more in the :ref:`User Guide <roc_metrics>`.

    Parameters
    ----------

    y_true : array, shape = [n_samples]
        True binary labels. If labels are not either {-1, 1} or {0, 1}, then
        pos_label should be explicitly given.

    y_score : array, shape = [n_samples]
        Target scores, can either be probability estimates of the positive
        class, confidence values, or non-thresholded measure of decisions
        (as returned by "decision_function" on some classifiers).

    pos_label : int or str, default=None
        The label of the positive class.
        When ``pos_label=None``, if y_true is in {-1, 1} or {0, 1},
        ``pos_label`` is set to 1, otherwise an error will be raised.

    sample_weight : array-like of shape (n_samples,), default=None
        Sample weights.

    drop_intermediate : boolean, optional (default=True)
        Whether to drop some suboptimal thresholds which would not appear
        on a plotted ROC curve. This is useful in order to create lighter
        ROC curves.

        .. versionadded:: 0.17
           parameter *drop_intermediate*.

    Returns
    -------
    fpr : array, shape = [>2]
        Increasing false positive rates such that element i is the false
        positive rate of predictions with score >= thresholds[i].

    tpr : array, shape = [>2]
        Increasing true positive rates such that element i is the true
        positive rate of predictions with score >= thresholds[i].

    thresholds : array, shape = [n_thresholds]
        Decreasing thresholds on the decision function used to compute
        fpr and tpr. `thresholds[0]` represents no instances being predicted
        and is arbitrarily set to `max(y_score) + 1`.

    See also
    --------
    roc_auc_score : Compute the area under the ROC curve

    Notes
    -----
    Since the thresholds are sorted from low to high values, they
    are reversed upon returning them to ensure they correspond to both ``fpr``
    and ``tpr``, which are sorted in reversed order during their calculation.

    References
    ----------
    .. [1] `Wikipedia entry for the Receiver operating characteristic
            <https://en.wikipedia.org/wiki/Receiver_operating_characteristic>`_

    .. [2] Fawcett T. An introduction to ROC analysis[J]. Pattern Recognition
           Letters, 2006, 27(8):861-874.

    Examples
    --------
    >>> import numpy as np
    >>> from sklearn import metrics
    >>> y = np.array([1, 1, 2, 2])
    >>> scores = np.array([0.1, 0.4, 0.35, 0.8])
    >>> fpr, tpr, thresholds = metrics.roc_curve(y, scores, pos_label=2)
    >>> fpr
    array([0. , 0. , 0.5, 0.5, 1. ])
    >>> tpr
    array([0. , 0.5, 0.5, 1. , 1. ])
    >>> thresholds
    array([1.8 , 0.8 , 0.4 , 0.35, 0.1 ])

    """
    fps, tps, thresholds = _binary_clf_curve(
        y_true, y_score, pos_label=pos_label, sample_weight=sample_weight)

    # Attempt to drop thresholds corresponding to points in between and
    # collinear with other points. These are always suboptimal and do not
    # appear on a plotted ROC curve (and thus do not affect the AUC).
    # Here np.diff(_, 2) is used as a "second derivative" to tell if there
    # is a corner at the point. Both fps and tps must be tested to handle
    # thresholds with multiple data points (which are combined in
    # _binary_clf_curve). This keeps all cases where the point should be kept,
    # but does not drop more complicated cases like fps = [1, 3, 7],
    # tps = [1, 2, 4]; there is no harm in keeping too many thresholds.
    if drop_intermediate and len(fps) > 2:
        optimal_idxs = np.where(np.r_[True,
                                      np.logical_or(np.diff(fps, 2),
                                                    np.diff(tps, 2)),
                                      True])[0]
        fps = fps[optimal_idxs]
        tps = tps[optimal_idxs]
        thresholds = thresholds[optimal_idxs]

    # Add an extra threshold position
    # to make sure that the curve starts at (0, 0)
    tps = np.r_[0, tps]
    fps = np.r_[0, fps]
    thresholds = np.r_[thresholds[0] * 1.01, thresholds]

    if fps[-1] <= 0:
        warnings.warn("No negative samples in y_true, "
                      "false positive value should be meaningless",
                      UndefinedMetricWarning)
        fpr = np.repeat(np.nan, fps.shape)
    else:
        fpr = fps / fps[-1]

    if tps[-1] <= 0:
        warnings.warn("No positive samples in y_true, "
                      "true positive value should be meaningless",
                      UndefinedMetricWarning)
        tpr = np.repeat(np.nan, tps.shape)
    else:
        tpr = tps / tps[-1]

    return fpr, tpr, thresholds



def roc_ci(df, ci):
    """Helper function to compute mean and confidence intervals
    from the bootstrapped distribution"""
    tpr_mean = df['tpr'].mean()
    cis = sns.utils.ci(df['tpr'], ci).tolist()
    return pd.Series([tpr_mean] + cis, ['True positive rate', 'ci_low', 'ci_high'])

def roc_from_df(df, ci=None):
    """
    Helper function to compute ROC curves using pandas.groupby(). Confidence intervals
    are computed using bootstrapping with stratified resampling
    :param dataframe df: dataframe containing serum OD info
    :param int or None ci: Confidence interval of the ROC curves in the unit of percent
    (95 would be 95%). If None, confidence intervals are not computed.
    :return dataframe rate_df: dataframe contains ROC curves for each condition
    """
    aucs = []
    n_btstp = 1000
    s = {}
    fprs = []
    tprs = []
    thrs = []
    y_test = df['serum type'] == 'positive'
    y_prob = df['OD']
    s['False positive rate'], s['True positive rate'], s['threshold'] = \
        roc_curve(y_test, y_prob, pos_label=1, drop_intermediate=False)
    try:
        s['AUC'] = [roc_auc_score(y_test, y_prob)] * len(s['False positive rate'])
    except ValueError as err:
        print('antigen {} only has {} serum type. {}'.
              format(df['antigen'].unique()[0], y_test.unique()[0], err))
        s['AUC'] = [np.nan] * len(s['False positive rate'])
    if ci is None:
        return pd.Series(s)
    else:
        for i in range(n_btstp):
            df_rsmpl = resample(df, n_samples=len(df), stratify=df['serum type'])
            y_test = df_rsmpl['serum type'] == 'positive'
            y_prob = df_rsmpl['OD']
            fpr_tmp, tpr_tmp, thr_tmp = \
                roc_curve(y_test, y_prob, pos_label=1, drop_intermediate=False)
            fprs += fpr_tmp.tolist()
            tprs += tpr_tmp.tolist()
            thrs += thr_tmp.tolist()
            try:
                aucs.append(roc_auc_score(y_test, y_prob))
            except ValueError as err:
                aucs.append(np.nan)
        rate_df = pd.DataFrame({'False positive rate': fprs, 'tpr': tprs})
        rate_df = rate_df.groupby('False positive rate').apply(
            lambda x: roc_ci(x, ci)).reset_index()
        if len(rate_df) > 0:
            rate_df = pd.concat([pd.DataFrame(data=np.zeros((1, 4)), columns=rate_df.columns), rate_df]) # add the origin corresponding to maximum threshold
        auc_low, auc_high = sns.utils.ci(aucs, ci)
        rate_df['auc_ci_low'] = auc_low
        rate_df['auc_ci_high'] = auc_high
        return rate_df

def get_roc_df(df, ci=None):
    """
    Generate ROC curves for serum samples
    :param dataframe df: dataframe containing serum OD info
    :param int or None ci: Confidence interval of the ROC curves in the unit of percent
    (95 would be 95%). If None, confidence intervals are not computed.
    :return dataframe roc_df: dataframe contains ROC curves for each condition
    """
    df = df[df['serum type'].isin(['positive', 'negative'])]
    roc_df = df[['antigen',
                 'serum type',
                 'secondary ID',
                 'secondary dilution',
                 'OD',
                 'pipeline']]
    roc_df = roc_df.groupby(['antigen',
                             'secondary ID',
                             'secondary dilution',
                             'pipeline']).apply(lambda x: roc_from_df(x, ci))
    # roc_df = roc_df.reset_index()
    roc_df = roc_df.apply(pd.Series.explode).astype(float).reset_index()
    roc_df.dropna(inplace=True)
    return roc_df

def roc_plot(x, y, **kwargs):
    """ helper function for making ROC plots with
    seaborn FacetGrid
    """

    df = kwargs.pop('data')
    ci = kwargs.pop('ci')
    fpr = kwargs.pop('fpr')
    ax = plt.gca()
    df.plot(x=x, y=y, ax=ax, legend=False)
    tpr = np.interp(fpr, df['False positive rate'], df['True positive rate'])
    ax.plot([fpr, fpr], [0, tpr], linewidth=1, color='g', linestyle='--', alpha=1)
    ax.plot([-0.05, fpr], [tpr, tpr], linewidth=1, color='g', linestyle='--', alpha=1)

    if ci is not None:
        ax.fill_between(df[x], df['ci_low'], df['ci_high'], alpha=0.2)
        auc_low = df['auc_ci_low'].unique()[0]
        auc_high = df['auc_ci_high'].unique()[0]
        tpr_low = np.interp(fpr, df['False positive rate'], df['ci_low'])
        tpr_high = np.interp(fpr, df['False positive rate'], df['ci_high'])
        ax.text(0.4, 0.38, 'AUC={:.3f}-{:.3f}'.format(auc_low, auc_high), fontsize=12)
        ax.text(fpr + 0.1, tpr - 0.0, 'sensitivity={:.3f}-{:.3f}\nspecificity={:.3f}'.
                format(tpr_low, tpr_high, 1 - fpr),
                fontsize=12, color='g')  # add text
    else:
        auc = df['AUC'].unique()[0]
        ax.text(0.6, 0.45, 'AUC={:.3f}'.format(auc), fontsize=12)
        ax.text(fpr + 0.05, tpr - 0.2, 'sensitivity={:.3f}\nspecificity={:.3f}'.format(tpr, 1 - fpr),
                fontsize=12, color='g')  # add text

def roc_plot_grid(df, fig_path, fig_name, ext='png', hue=None,
                  col_wrap=2, ci=95, tpr=None, fpr=None):
    """
    Generate ROC plots for each antigen
    :param dataframe df: dataframe containing serum OD info
    :param str fig_path: dir to save the plots
    :param str fig_name: name of the figure file
    :param str ext: figure file extension
    :param str hue: attribute to be plotted with different colors
    :param int col_wrap: number of columns in the facetgrid
    :param int ci: Confidence interval of the ROC curves in the unit of percent
    (95 would be 95%). If None, confidence intervals are not computed.
    :param float tpr: True positive rate at which the false positive rate is shown on the curve
    :param float fpr: False positive rate at which the true positive rate is shown on the curve
    :return:
    """
    assert tpr is None or fpr is None, \
        'Specify either true positive rate or false positive rate, not both.'
    # Plot ROC curves
    antigens = natsorted(df['antigen'].unique())
    #antigens = ['DENV2 50 RVP', 'DENV2 50 VLP', 'DENV2 100 RVP', 'DENV2 250 NS1']##
    sns.set_context("notebook")
    assert not df.empty, 'Plotting dataframe is empty. Please check the plotting keys'
    palette = sns.color_palette(n_colors=len(df[hue].unique()))
    print('Computing ROC curves...')
    roc_df = get_roc_df(df, ci=ci)
    g = sns.FacetGrid(roc_df, hue=hue, col="antigen", col_order=antigens, col_wrap=col_wrap, aspect=1,
                      xlim=(-0.05, 1), ylim=(0, 1.05))
                      # hue_kws={'linestyle': ['-', '--', '-.', ':']})
    g = (g.map_dataframe(roc_plot, 'False positive rate', 'True positive rate', ci=ci, fpr=fpr))
    plt.savefig(os.path.join(fig_path, '.'.join([fig_name, ext])),
                             dpi=300, bbox_inches='tight')
    plt.close()
    return roc_df

def thr_plot_grid(roc_df, fig_path, fig_name, ext, col_wrap=3):
    """
    Generate ROC plots with thresholds for each antigen
    :param roc_df:
    :param fig_path:
    :param fig_name:
    :param ext:
    :param col_wrap:
    :return:
    """
    # Plot ROC curves
    hue = 'category'
    antigens = natsorted(roc_df['antigen'].unique())
    sns.set_context("notebook")
    assert not roc_df.empty, 'Plotting dataframe is empty. Please check the plotting keys'
    palette = sns.color_palette(n_colors=len(roc_df[hue].unique()))
    print('plotting ROC curves...')
    g = sns.FacetGrid(roc_df, hue=hue, col="antigen", col_order=antigens, col_wrap=col_wrap, aspect=1,
                      hue_kws={'linestyle': ['-', '--', '-.', ':']})
    g = (g.map(plt.plot, 'threshold', 'rate').add_legend())
    # g = (g.map_dataframe(roc_plot, 'False positive rate', 'True positive rate', y2='threshold'))
    plt.savefig(os.path.join(fig_path, '.'.join([fig_name, ext])),
                             dpi=300, bbox_inches='tight')
    plt.close()


def scatter_plot(df,
                 x_col,
                 y_col,
                 title,
                 output_path,
                 output_fname,
                 xlim=None,
                 ylim=None,
                 alpha=1):
    """x, y scatter_plot"""
    diff_df = df[y_col] - df[x_col]
    me = diff_df.mean()
    mae = diff_df.abs().mean()
    fig = plt.figure()
    fig.set_size_inches((6, 6))
    ax = sns.scatterplot(x=x_col, y=y_col, data=df, alpha=alpha)
    plt.title(title)
    if xlim is None:
        xlim = ax.get_xlim()
    if ylim is None:
        ylim = ax.get_xlim()
    ax.set_xlim(left=xlim[0], right=xlim[1])
    ax.set_ylim(bottom=ylim[0], top=ylim[1])
    xfit = np.linspace(xlim[0], xlim[1], 2)
    plt.plot(xfit, xfit, linewidth=5, color='k', linestyle='--', alpha=0.5)
    ax.text(0.7 * xlim[1], 0.15 * ylim[1], 'Bias={:.3f}'.format(me), fontsize=16)
    ax.text(0.7 * xlim[1], 0.1 * ylim[1], 'Noise={:.3f}'.format(mae), fontsize=16)
    plt.savefig(os.path.join(output_path, ''.join([output_fname, '.jpg'])),
                dpi=300, bbox_inches='tight')
    plt.close()


def joint_plot(df_ori,
            x_col,
            y_col,
            hue,
            title,
            output_path,
            output_fname,
            bw='scott',
            n_levels=60,
            xlim=None,
            ylim=None,
            ):
    """ Join distribution plot"""

    # g = sns.JointGrid(x=x_col, y=y_col, data=df)
    #                   # xlim=(0, 50), ylim=(0, 8))
    # g = g.plot_joint(sns.kdeplot, cmap="Purples_d")
    # g = g.plot_marginals(sns.kdeplot, color="m", shade=True)
    df = df_ori.dropna(subset=[x_col, y_col])
    diff_df = df[y_col] - df[x_col]
    me = diff_df.mean()
    mae = diff_df.abs().mean()
    # cmap = sns.cubehelix_palette(as_cmap=True, dark=0, light=1, reverse=False)
    cmap = 'Blues'
    fig = plt.figure()
    fig.set_size_inches((9, 9))
    g = sns.JointGrid(x_col, y_col, df,
                xlim=xlim, ylim=ylim)
    hue_vals = []
    for hue_val, hue_df in df.groupby(hue):
        hue_vals.append(hue_val)
        sns.kdeplot(hue_df[x_col], ax=g.ax_marg_x, legend=False, bw=bw)
        sns.kdeplot(hue_df[y_col], ax=g.ax_marg_y, vertical=True, legend=False, bw=bw)
        sns.kdeplot(hue_df[x_col], hue_df[y_col], ax=g.ax_joint,
                     legend=True, gridsize=400, bw=bw, n_levels=n_levels, shade=True, cmap=cmap)
    xfit = np.linspace(xlim[0], xlim[1], 2)
    g.ax_joint.plot(xfit, xfit, linewidth=5, color='k', linestyle='--', alpha=0.5)
    g.ax_joint.text(0.7 * xlim[1], 0.15 * ylim[1], 'Bias={:.3f}'.format(me), fontsize=16)  # add text
    g.ax_joint.text(0.7 * xlim[1], 0.1 * ylim[1], 'Noise={:.3f}'.format(mae), fontsize=16)  # add text
    plt.title(title)
    plt.legend(hue_vals, loc='upper left')
    plt.savefig(os.path.join(output_path, ''.join([output_fname, '.jpg'])),
                dpi=300, bbox_inches='tight')

def standard_curve_plot(dilution_df, fig_path, fig_name, ext, hue=None,
<<<<<<< HEAD
                        zoom=False, split_subplots_by='antigen', col_wrap=4):
=======
                        zoom=False, split_subplots_by='antigen', col_wrap=2):
>>>>>>> 6b8b38d2
    """
    Plot standard curves for ELISA
    :param dataframe dilution_df: dataframe containing serum OD with serial diluition
    :param str fig_path: dir to save the plots
    :param str fig_name: name of the figure file
    :param str ext: figure file extension
    :param str hue: attribute to be plotted with different colors
    :param int col_wrap: number of columns in the facetgrid
    :param bool zoom: If true, output zoom-in of the low OD region
    """
    dilution_df_fit = dilution_df.copy()
    dilution_df_fit = fit2df(dilution_df_fit, fourPL)
    hue_list = dilution_df[hue].unique()
<<<<<<< HEAD
    denv_list = [] #just dengue plots

    cr_flavi_list = []
    for x in hue_list:
        if x[0:4] == 'DENV':
            denv_list.append(x) #else place in cr_flavi_list, 2 sets of plots: dnv plts, flavi plots

    for x in hue_list:
        if not x[0:4] == 'DENV':
           cr_flavi_list.append(x) #else place in cr_flavi_list, 2 sets of plots: dnv plts, flavi plots
    #%% plot standard curves
=======
    # %% plot standard curves
>>>>>>> 6b8b38d2
    # hue_fit_list = [' '.join([x, 'fit']) for x in hue_list]
    split_subplots_vals = dilution_df[split_subplots_by].unique()
    # markers = 'o'
    mks = itertools.cycle(['o', 'v', '^', '<', '>', '8', 's', 'p', '*', 'h', 'H', 'D', 'd', 'P', 'X'])
    # mks = itertools.cycle(['o','o','s','s','s','P','P'])
    markers = [next(mks) for i in hue_list]
    # markers = [next(mks) for i in denv_list]
    # markers = [next(mks) for i in cr_flavi_list]
    style = 'serum type'
    # style = hue
    assert not dilution_df.empty, 'Plotting dataframe is empty. Please check the plotting keys'
    palette = sns.color_palette(n_colors=len(dilution_df[hue].unique()))
   # sera_palette = {'ADS_100-0022_DENV1':'r','ADS_100-0661_DENV3':'r','ADS_100-0562_ZIKA + JEV':'r',
                    #'ADS_100-0181_multi + JEV':'r','UB_100-0022_DENV1':'b','UB_100-0661_DENV3':'b',
                   # 'UB_100-0562_ZIKA + JEV':'b','UB_100-0181_multi + JEV':'b','milk_100-0022_DENV1':'g',
                  #  'milk_100-0661_DENV3':'g','milk_100-0562_ZIKA + JEV':'g','milk_100-0181_multi + JEV':'g'} #### zip()
    # denv_palette = sns.color_palette(n_colors=len(denv_list))
    # cr_palette = sns.color_palette(n_colors=len(cr_flavi_list))
    print('plotting standard curves...')
<<<<<<< HEAD

=======
    sns.set_context("talk")
>>>>>>> 6b8b38d2
    g = sns.lmplot(x="serum dilution", y="OD",
                   hue=hue, hue_order=hue_list, col=split_subplots_by, ci='sd', palette=palette, markers=markers,
                   data=dilution_df, col_wrap=col_wrap, fit_reg=False, x_estimator=np.mean)

    for val, ax in zip(split_subplots_vals, g.axes.flat):
        df_fit = dilution_df_fit[(dilution_df_fit[split_subplots_by] == val)]
        palette = sns.color_palette(n_colors=len(df_fit[hue].unique()))
<<<<<<< HEAD
        # denv_palette = sns.color_palette(n_colors=len(denv_list))
        # cr_palette = sns.color_palette(n_colors=len(cr_flavi_list))
=======
        sns.set(font_scale=2)
>>>>>>> 6b8b38d2
        sns.lineplot(x="serum dilution", y="OD", hue=hue, hue_order=hue_list, data=df_fit,
                     style=style, palette=palette,
                     ax=ax, legend=False)
        ax.set(xscale="log")
    plt.savefig(os.path.join(fig_path, '.'.join([fig_name, ext])), dpi=300, bbox_inches='tight')
#let's also save as a napari layer
    if zoom:
        for val, ax in zip(split_subplots_vals, g.axes.flat):
            ax.set(ylim=[-0.05, 0.4])
        fig_name += '_zoom'
        plt.savefig(os.path.join(fig_path, '.'.join([fig_name, ext])), dpi=300, bbox_inches='tight')

def plot_heatmap(hmap,fig_path,ext,spot,type,vmin,vmax,x,y):
    """
    Generates heatmap of IC50 or slope at IC50 for various antigens
    :param dataframe hmap: DataFrame of slope, upper limit, and/or IC50 values per antigen per serum ID
    :param str fig_path: dir to save the plots
    :param str ext: figure file extension
    :param str spot: what type of antigen is being evaluated (ie: EDIII, NS1, etc)
    :param float vmin: minimum for cmap range
    :param float vmax: maximum for cmap range
    :param int x: width of heatmap plot
    :param int y: height of heatmap plot
    """
    #dftt = hmap.filter(like=spot)
    dftt = hmap
    df_t = dftt.transpose() #comment out if in serum ID mode
    fig, ax = plt.subplots(figsize=(x, y))
    sns.set_context('poster')
    sns.set(font_scale=4)
    sns.heatmap(df_t, annot=True, ax=ax, vmin=vmin, vmax=vmax)
    #sns.heatmap(df_t, annot=True, ax=ax, vmin=vmin, vmax=vmax)
    plt.xticks(rotation=45,fontsize=28)
    plt.yticks(rotation=0,fontsize=28)
    plt.title(f'{type} Values per Antigen per Serum ID ({spot})', fontsize=20)
    plt.savefig(os.path.join(fig_path, '.'.join([f'{spot}_{type}_map', ext])), dpi=300, bbox_inches='tight')

def delta_ic50(ic_df,prnt_val,fig_path,ext,spot,hue):
    """
    Generates a heatmap to look at the ratiometric difference between IC50 of various antigens
    :param dataframe ic_df: DataFrame IC50 values per antigen per serum ID
    :param str fig_path: dir to save the plots
    :param str ext: figure file extension
    :param str spot: what type of antigen is being evaluated (ie: EDIII, NS1, etc)
    """
    if hue =='antigen':
        [i, j, m, p] = [-6, -1, 0, 5]
    else:
        [i, j, m, p] = [0, 5, -6, -1] # hue == 'serum ID' mode
    #finding match
    new_df = pd.DataFrame()
    for col in ic_df.T:
        name = col  # name = serum type
        b = col[i:j] #presumes serum ID labeled with serotype in parantheses, ie: serum ID ABC135 (DENV1)
        for idx in ic_df.T.index:
            if idx[m:p] == b:
                match = ic_df.T[name].loc[idx]
                new_df[name] = np.abs(ic_df.T[name] / match)
    #actual plotting
    fig, (ax,ax2) = plt.subplots(figsize=(45,15) ,ncols=2)
    gs = gridspec.GridSpec(1, 2, width_ratios=[15, 1])
    ax = plt.subplot(gs[0])
    ax2 = plt.subplot(gs[1])
    sns.set_context('poster')
    sns.set(font_scale=4)
    sns.heatmap(new_df, annot=True, ax=ax, vmin=0,vmax=2.5, cbar=False)
    ax.tick_params(labelrotation=45)
    ax.set_yticklabels(ic_df.T.index, rotation=0)
    sns.heatmap(prnt_val, annot=True, ax=ax2,vmin=0,vmax=2.5,yticklabels=False,cbar=False)
    ax.set(xlabel=hue)
    ax2.set(ylabel=None)
    fig.tight_layout()
    #plt.title(f'Binding Affinity Measurements per Antigen per Serum ID ({spot})', fontsize=20)
    plt.savefig(os.path.join(fig_path, '.'.join([f'deltaic{spot}map', ext])), dpi=300, bbox_inches='tight')

def plot_by_type(rvp_list,mks,dilution_df,dilution_df_fit,split_subplots_by,split_subplots_vals,fig_name,
                 fig_path,ext,hue,col_wrap,zoom=False):
    """
    For antigen evaluation: standard plots grouped by antigen type. Meant to be viewed in conjunction with heatmaps.
    :param str rvp_list: list of antigen types
    :param str mks: list of marker types for plotting
    :param dataframe dilution_df: dataframe containing serum OD with serial dilution
    :param dataframe dilution_df_fit: dataframe containing serum OD with serial dilution fitted to 4PL curve
    :param str split_subplots_by: breakdown of subplots, either by antigen or serum ID
    :param str split_subplots_vals: unique values of split_subplots_by
    :param str fig_name: name of the figure file
    :param str fig_path: dir to save the plots
    :param str ext: figure file extension
    :param str hue: attribute to be plotted with different colors
    :param int col_wrap: number of columns in the facetgrid
    :param bool zoom: If true, output zoom-in of the low OD region
    """
    markers = [next(mks) for i in rvp_list]
    style = 'serum type'
    # style = hue
    assert not dilution_df.empty, 'Plotting dataframe is empty. Please check the plotting keys'
    # palette = sns.color_palette(n_colors=len(dilution_df[hue].unique()))
    palette = sns.color_palette(n_colors=len(rvp_list))
    print('plotting standard curves...')
    g = sns.lmplot(x="serum dilution", y="OD",
                   hue=hue, hue_order=rvp_list, col=split_subplots_by, ci=None, palette=palette, markers=markers,
                   data=dilution_df, col_wrap=col_wrap, fit_reg=False, x_estimator=np.mean)

    for val, ax in zip(split_subplots_vals, g.axes.flat):
        df_fit = dilution_df_fit[(dilution_df_fit[split_subplots_by] == val)]
        # palette = sns.color_palette(n_colors=len(df_fit[hue].unique()))
        palette = sns.color_palette(n_colors=len(rvp_list))
        sns.set(font_scale=2)
        sns.lineplot(x="serum dilution", y="OD", hue=hue, hue_order=rvp_list, data=df_fit,
                     style=style, palette=palette,
                     ax=ax, legend=False)
        ax.set(xscale="log")

    plt.savefig(os.path.join(fig_path, '.'.join([fig_name, ext])), dpi=300, bbox_inches='tight')

    if zoom:
        for val, ax in zip(split_subplots_vals, g.axes.flat):
            ax.set(ylim=[-0.05, 0.4])
        fig_name += '_zoom'
        plt.savefig(os.path.join(fig_path, '.'.join([fig_name, ext])), dpi=300, bbox_inches='tight')

def total_plots(dilution_df, fig_path, fig_name, ext, hue=None,
                        zoom=False, split_subplots_by='antigen', col_wrap=2):
    """
    Plot standard curves with heatmap plots for holistic antigen candidate evaluation
    :param dataframe dilution_df: dataframe containing serum OD with serial diluition
    :param str fig_path: dir to save the plots
    :param str fig_name: name of the figure file
    :param str ext: figure file extension
    :param str hue: attribute to be plotted with different colors
    :param int col_wrap: number of columns in the facetgrid
    :param bool zoom: If true, output zoom-in of the low OD region
    """
    dilution_df_fit = dilution_df.copy()
    dilution_df_fit = fit2df(dilution_df_fit,
                             fourPL)
    ic_50 = dilution_df_fit[['antigen', 'serum ID', 'c', 'b', 'd', 'PRNT', 'OD']]

    alt = ic_50.set_index('serum ID').drop_duplicates()

    # hue_list = dilution_df[hue].unique()

    omap = alt.pivot_table(index=hue, columns=split_subplots_by, values='OD')
    hmap = alt.pivot_table(index=hue, columns=split_subplots_by, values='c')
    bmap = alt.pivot_table(index=hue, columns=split_subplots_by, values='b')
    prnt = alt.pivot_table(index=hue, columns=split_subplots_by, values='PRNT')
    # dmap = alt.pivot(index=None, columns='antigen', values='d')

    lmap = np.log(hmap)
    spot_df = lmap
    prnt_val = ic_50[['serum ID', 'PRNT']].set_index('serum ID').drop_duplicates()

    slope_vmax = 3 #relevant if plotting b
    ic_vmax = 0
    y = ' '

    plot_heatmap(lmap, fig_path, ext, spot=y, type='Log of IC50', vmin=-10, vmax=ic_vmax, x=45, y=15)
    delta_ic50(spot_df, prnt_val, fig_path, ext, spot=y, hue=hue)
    standard_curve_plot(dilution_df, fig_path, fig_name, ext, hue, zoom, split_subplots_by, col_wrap)<|MERGE_RESOLUTION|>--- conflicted
+++ resolved
@@ -454,11 +454,7 @@
                 dpi=300, bbox_inches='tight')
 
 def standard_curve_plot(dilution_df, fig_path, fig_name, ext, hue=None,
-<<<<<<< HEAD
-                        zoom=False, split_subplots_by='antigen', col_wrap=4):
-=======
                         zoom=False, split_subplots_by='antigen', col_wrap=2):
->>>>>>> 6b8b38d2
     """
     Plot standard curves for ELISA
     :param dataframe dilution_df: dataframe containing serum OD with serial diluition
@@ -472,45 +468,18 @@
     dilution_df_fit = dilution_df.copy()
     dilution_df_fit = fit2df(dilution_df_fit, fourPL)
     hue_list = dilution_df[hue].unique()
-<<<<<<< HEAD
-    denv_list = [] #just dengue plots
-
-    cr_flavi_list = []
-    for x in hue_list:
-        if x[0:4] == 'DENV':
-            denv_list.append(x) #else place in cr_flavi_list, 2 sets of plots: dnv plts, flavi plots
-
-    for x in hue_list:
-        if not x[0:4] == 'DENV':
-           cr_flavi_list.append(x) #else place in cr_flavi_list, 2 sets of plots: dnv plts, flavi plots
-    #%% plot standard curves
-=======
     # %% plot standard curves
->>>>>>> 6b8b38d2
     # hue_fit_list = [' '.join([x, 'fit']) for x in hue_list]
     split_subplots_vals = dilution_df[split_subplots_by].unique()
     # markers = 'o'
     mks = itertools.cycle(['o', 'v', '^', '<', '>', '8', 's', 'p', '*', 'h', 'H', 'D', 'd', 'P', 'X'])
-    # mks = itertools.cycle(['o','o','s','s','s','P','P'])
     markers = [next(mks) for i in hue_list]
-    # markers = [next(mks) for i in denv_list]
-    # markers = [next(mks) for i in cr_flavi_list]
     style = 'serum type'
     # style = hue
     assert not dilution_df.empty, 'Plotting dataframe is empty. Please check the plotting keys'
     palette = sns.color_palette(n_colors=len(dilution_df[hue].unique()))
-   # sera_palette = {'ADS_100-0022_DENV1':'r','ADS_100-0661_DENV3':'r','ADS_100-0562_ZIKA + JEV':'r',
-                    #'ADS_100-0181_multi + JEV':'r','UB_100-0022_DENV1':'b','UB_100-0661_DENV3':'b',
-                   # 'UB_100-0562_ZIKA + JEV':'b','UB_100-0181_multi + JEV':'b','milk_100-0022_DENV1':'g',
-                  #  'milk_100-0661_DENV3':'g','milk_100-0562_ZIKA + JEV':'g','milk_100-0181_multi + JEV':'g'} #### zip()
-    # denv_palette = sns.color_palette(n_colors=len(denv_list))
-    # cr_palette = sns.color_palette(n_colors=len(cr_flavi_list))
     print('plotting standard curves...')
-<<<<<<< HEAD
-
-=======
     sns.set_context("talk")
->>>>>>> 6b8b38d2
     g = sns.lmplot(x="serum dilution", y="OD",
                    hue=hue, hue_order=hue_list, col=split_subplots_by, ci='sd', palette=palette, markers=markers,
                    data=dilution_df, col_wrap=col_wrap, fit_reg=False, x_estimator=np.mean)
@@ -518,18 +487,13 @@
     for val, ax in zip(split_subplots_vals, g.axes.flat):
         df_fit = dilution_df_fit[(dilution_df_fit[split_subplots_by] == val)]
         palette = sns.color_palette(n_colors=len(df_fit[hue].unique()))
-<<<<<<< HEAD
-        # denv_palette = sns.color_palette(n_colors=len(denv_list))
-        # cr_palette = sns.color_palette(n_colors=len(cr_flavi_list))
-=======
         sns.set(font_scale=2)
->>>>>>> 6b8b38d2
         sns.lineplot(x="serum dilution", y="OD", hue=hue, hue_order=hue_list, data=df_fit,
                      style=style, palette=palette,
                      ax=ax, legend=False)
         ax.set(xscale="log")
     plt.savefig(os.path.join(fig_path, '.'.join([fig_name, ext])), dpi=300, bbox_inches='tight')
-#let's also save as a napari layer
+
     if zoom:
         for val, ax in zip(split_subplots_vals, g.axes.flat):
             ax.set(ylim=[-0.05, 0.4])
