import argparse
import os

import array_analyzer.workflows.registration_workflow as registration_wf
import array_analyzer.workflows.interpolation_wf as interpolation_wf
import array_analyzer.workflows.well_wf as well_wf
import array_analyzer.extract.constants as c


def parse_args():
    """
    Parse command line arguments for CLI.

    :return: namespace containing the arguments passed.
    """
    parser = argparse.ArgumentParser()
    parser.add_argument(
        '-i', '--input',
        type=str,
        required=True,
        help="Input directory path",
    )
    parser.add_argument(
        '-o', '--output',
        type=str,
        required=True,
        help="Output directory path",
    )
    parser.add_argument(
        '-wf', '--workflow',
        type=str,
        choices=['well_segmentation', 'well_crop', 'array_interp', 'array_fit'],
        default='array_interp',
        help="Workflow to automatically identify and extract intensities from experiment.  "
             "'Well' experiments are for standard ELISAS.  "
             "'Array' experiments are for plates printed using Scienion Array Printer ",
    )
    parser.add_argument(
        '-d', '--debug',
        dest='debug',
        action='store_true',
        help="Write debug plots of well and spots",
    )
    parser.add_argument(
        '-m', '--metadata',
        type=str,
        required=True,
        choices=['xml', 'csv', 'xlsx'],
        help="specify the file extension for the experiment metadata"
    )
    parser.set_defaults(debug=False)

    return parser.parse_args()


def run_workflow(input_dir, output_dir, workflow, debug=False):
    """
    For each image in input directory, run either interpolation (default)
    or registration of fiducials workflow.
    An xlsx file (and potentially debug plots) will be written to output directory.

    :param str input_dir: Input directory path
    :param str output_dir: Output directory path
<<<<<<< HEAD
    :param str workflow: 'well_segmentation', 'well_crop', 'array_interp', 'array_fit'
=======
    :param str workflow: str, one of 'array_interp', 'array_fit', 'well_segmentation', 'well_crop'
        <plate>_<method> format:
            <plate> describes the printing style of the antigen (array or ELISA)
            <method> describes the spot segmentation and extraction approach
>>>>>>> f61b4130
    :param bool debug: Write debug plots to output directory
    """

    if not os.path.isdir(input_dir):
        raise ValueError("input directory is not a directory or doesn't exist")

    os.makedirs(output_dir, exist_ok=True)

    if workflow == 'array_interp':
        interpolation_wf.interp(
            input_dir,
            output_dir,
            method='interp',
            debug=debug,
        )
    elif workflow == 'array_fit':
        registration_wf.point_registration(
            input_dir,
            output_dir,
            debug=debug,
        )
    elif workflow == 'well_segmentation':
        well_wf.well_analysis(
            input_dir,
            output_dir,
            method='segmentation',
            debug=debug,
        )
    elif workflow == 'well_crop':
        well_wf.well_analysis(
            input_dir,
            output_dir,
            method='crop',
            debug=debug,
        )


if __name__ == '__main__':
    args = parse_args()
    c.METADATA_EXTENSION = args.metadata

    run_workflow(
        input_dir=args.input,
        output_dir=args.output,
        workflow=args.workflow,
        debug=args.debug,
    )<|MERGE_RESOLUTION|>--- conflicted
+++ resolved
@@ -61,14 +61,10 @@
 
     :param str input_dir: Input directory path
     :param str output_dir: Output directory path
-<<<<<<< HEAD
-    :param str workflow: 'well_segmentation', 'well_crop', 'array_interp', 'array_fit'
-=======
     :param str workflow: str, one of 'array_interp', 'array_fit', 'well_segmentation', 'well_crop'
         <plate>_<method> format:
             <plate> describes the printing style of the antigen (array or ELISA)
             <method> describes the spot segmentation and extraction approach
->>>>>>> f61b4130
     :param bool debug: Write debug plots to output directory
     """
 
