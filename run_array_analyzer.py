# bchhun, {2020-03-23}

import getopt
import sys

from array_analyzer.transform.property_filters import *
from array_analyzer.workflows import icp_wf, interpolation_wf


def main(argv):
    inputfolder = ''
    outputfolder = ''
    debug = False
    method = 'fit'
    try:
        options, remainder = getopt.getopt(argv, "hi:o:dm:",
                                           ["help","ifile=", "ofile=", "debug=", "method="])
    except getopt.GetoptError:
        print('run_array_analyzer.py -i <inputfolder> -o <outputfolder>')
        sys.exit(2)

    for opt, arg in options:
        if opt == '-h':
            print('run_array_analyzer.py -i <inputfolder> -o <outputfolder>')
            sys.exit()
        elif opt in ("-i", "--ifile"):
            inputfolder = arg
        elif opt in ("-o", "--ofile"):
            outputfolder = arg
        elif opt in ("-m", "--method"):
            method = arg
            assert method in ['fit', 'interp'], \
                ValueError('"method" has to be "fit" or "interp"')
        elif opt in ("-d", "--debug"):
            print('debug mode on, saving well and spot images')
            debug = True

    if not os.path.isdir(inputfolder):
        raise ValueError("input folder is not a folder or not supplied")

    if not os.path.isdir(outputfolder):
        os.makedirs(outputfolder)

<<<<<<< HEAD
    workflow(inputfolder, outputfolder, debug=debug)


def workflow(input_folder_, output_folder_, debug=False):

    xml = [f for f in os.listdir(input_folder_) if '.xml' in f]
    if len(xml) > 1:
        raise IOError("more than one .xml file found, aborting")

    xml_path = input_folder_+os.sep+xml[0]

    # parsing .xml
    fiduc, spots, repl, params = create_xml_dict(xml_path)

    # creating our arrays
    spot_ids = create_array(params['rows'], params['columns'])
    antigen_array = create_array(params['rows'], params['columns'])

    # adding .xml info to these arrays
    spot_ids = populate_array_id(spot_ids, spots)
    # spot_ids = populate_array_fiduc(spot_ids, fiduc)

    antigen_array = populate_array_antigen(antigen_array, spot_ids, repl)

    # xlsx_workbook = create_base_template()

    # save a sub path for this processing run
    run_path = output_folder_ + os.sep + f'run_{datetime.now().hour}_{datetime.now().minute}_{datetime.now().second}'

    # Write an excel file that can be read into jupyter notebook with minimal parsing.
    xlwriterOD = pd.ExcelWriter(os.path.join(run_path, 'ODs.xlsx'))
    pdantigen = pd.DataFrame(antigen_array)
    pdantigen.to_excel(xlwriterOD, sheet_name='antigens')

    if not os.path.isdir(run_path):
        os.mkdir(run_path)
=======
    if method == 'fit':
        icp_wf.icp(inputfolder, outputfolder, debug)
    elif method == 'interp':
        interpolation_wf.interp(inputfolder, outputfolder, method='interp', debug=debug)
    else:
        raise KeyError(f"method {method} is not implemented")
>>>>>>> f7fbfd41


<<<<<<< HEAD
    for well in wellimages:
        image, image_name = read_to_grey(input_folder_,well)
        start = time.time()
        print(image_name)
        props_array = create_array(params['rows'], params['columns'], dtype=object)
        bgprops_array = create_array(params['rows'], params['columns'], dtype=object)

        # finding center of well and cropping
        cx, cy, r, well_mask = find_well_border(image, detmethod='region', segmethod='bimodal')
        im_crop = crop_image(image, cx, cy, r, border_=0)

        # find center of spots from crop
        spot_mask = thresh_and_binarize(im_crop, method='rosin')
        # TODO: Fit a grid to identify spots (Bryant, Syuan-Ming)

        background = get_background(im_crop, fit_order=2)
        props = generate_props(spot_mask, intensity_image_=im_crop)
        bg_props = generate_props(spot_mask, intensity_image_=background)

        props = select_props(props, attribute="area", condition="greater_than", condition_value=200)
        props = select_props(props, attribute="eccentricity", condition="less_than", condition_value=0.5)
        spot_labels = [p.label for p in props]
        bg_props = select_props(bg_props, attribute="label", condition="is_in", condition_value=spot_labels)

        # props_by_loc = generate_props_dict(props,
        #                                    params['rows'],
        #                                    params['columns'],
        #                                    min_area=100)
        props_by_loc = grid_from_centroids(props,
                                           im_crop,
                                           params['rows'],
                                           params['columns'],
                                           min_area=100)
        # This call to generate_props_dict is excessive.
        # Both props and bgprops can be assigned locations in previous call.
        # bgprops_by_loc  = generate_props_dict(bg_props,
        #                                    params['rows'],
        #                                    params['columns'],
        #                                    min_area=100)
        bgprops_by_loc = grid_from_centroids(bg_props,
                                             background,
                                             params['rows'],
                                             params['columns'],
                                             min_area=100)


        props_array = assign_props_to_array(props_array, props_by_loc)
        bgprops_array = assign_props_to_array(bgprops_array, bgprops_by_loc)

       # TODO: compute spot and background intensities, and then show them on a plate like graphic (visualize_elisa_spots).
        od_well,i_well,bg_well=compute_od(props_array,bgprops_array)

        pd_OD = pd.DataFrame(od_well)
        pd_OD.to_excel(xlwriterOD, sheet_name=image_name[:-4])

        # Add a sheet to excel file for this well.

        # xlsx report generation
        # xlsx_workbook = populate_main_tab(xlsx_workbook, spot_ids, props_array, image_name[:-4])
        # xlsx_workbook = populate_main_replicates(xlsx_workbook, props_array, antigen_array, image_name[:-4])


        stop = time.time()
        print(f"\ttime to process={stop-start}")

        # SAVE FOR DEBUGGING
        if debug:
            well_path = os.path.join(run_path)
            os.makedirs(well_path, exist_ok=True)
            output_name = os.path.join(well_path, image_name[:-4])
            im_bg_overlay = np.stack([background,im_crop,background], axis=2)

            #   save cropped image and the binary
            io.imsave(output_name + "_crop.png",
                      (255*im_crop).astype('uint8'))
            io.imsave(output_name + "_crop_binary.png",
                      (255 * spot_mask).astype('uint8'))
            io.imsave(output_name + "_well_mask.png",
                      (255 * well_mask).astype('uint8'))
            io.imsave(output_name + "_crop_bg_overlay.png",
                      (255 * im_bg_overlay).astype('uint8'))

            # This plot shows which spots have been assigned what index.
            plt.imshow(im_crop)
            plt.colorbar()
            for r in np.arange(params['rows']):
                for c in np.arange(params['columns']):
                    try:
                        ceny, cenx = props_by_loc[(r,c)].centroid
                    except:
                        spot_text = '(' + str(r) + ',' + str(c) + ')'
                        print(spot_text+ 'not found')
                    else:
                        cenybg, cenxbg = bgprops_by_loc[(r,c)].centroid
                        plt.plot(cenx,ceny,'w+')
                        plt.plot(cenxbg,cenybg,'wx')
                        spot_text='(' + str(r) + ',' + str(c) + ')'
                        plt.text(cenx,ceny-5,spot_text, va='bottom', ha='center', color='w')
                        plt.text(0,0,image_name[:-4]+',spot count='+str(len(props_by_loc)))
            figcentroid=plt.gcf()
            centroids_debug=output_name+'_overlayCentroids.png'
            figcentroid.savefig(centroids_debug)
            plt.show()

            plt.figure(figsize=(6,1.5))
            plt.subplot(131)
            plt.imshow(i_well,cmap='gray')
            plt.colorbar()
            plt.title('intensity')

            plt.subplot(132)
            plt.imshow(bg_well, cmap='gray')
            plt.colorbar()
            plt.title('background')

            plt.subplot(133)
            plt.imshow(od_well, cmap='gray')
            plt.colorbar()
            plt.title('OD')

            figOD = plt.gcf()
            od_debug = output_name + '_od.png'
            figOD.savefig(od_debug)
            plt.show()




            #   save spots
            # for row in range(props_array.shape[0]):
            #     for col in range(props_array.shape[1]):
            #
            #         cell = spot_ids[row][col]
            #         if cell == '':
            #             continue
            #
            #         prop = props_array[row][col]
            #         if prop is not None:
            #             io.imsave(well_path + os.sep + image_name[:-4] + f"_spot_{cell}.png",
            #                       (255*prop.intensity_image).astype('uint8'))
            #         else:
            #             io.imsave(well_path + os.sep + image_name[:-4] + f"_spot_{cell}.png",
            #                       (255*np.ones((32, 32)).astype('uint8')))

    # SAVE COMPLETED WORKBOOK
    # xlsx_workbook.save(run_path + os.sep +
    #                   f'testrun_{datetime.now().year}_'
    #                    f'{datetime.now().month}{datetime.now().day}_'
    #                    f'{datetime.now().hour}{datetime.now().minute}.xlsx')
=======
if __name__ == "__main__":
    # Fluplate - old imaged on scienion
    # input_path = '/Volumes/GoogleDrive/My Drive/ELISAarrayReader/' \
    #              'images_scienion/Plates_given_to_manu/2020-01-15_plate4_AEP_Feb3_6mousesera'
>>>>>>> f7fbfd41

    # Fluplate - old imaged on octopi
    # input_path = "/Volumes/GoogleDrive/My Drive/ELISAarrayReader/images_octopi/20200325AdamsPlate/Averaged/500us"

    # Fluplate - new imaged on scienion 3/30/2020
    input_path = '/Volumes/GoogleDrive/My Drive/ELISAarrayReader/' \
                 'images_scienion/2020-03-30-15-08-05-COVD_March25_fluplatetest_AdamsPlate'

    # local drives to write results
    # output_path = '/Users/shalin.mehta/Documents/images_local/2020-01-15_plate4_AEP_Feb3_6mousesera/'
    # output_path = '/Users/ivan.ivanov/Documents/images_local/' \
    #               'Plates_given_to_manu/2020-01-15_plate4_AEP_Feb3_6mousesera'
    output_path = '/Users/bryant.chhun/Desktop/Data/array-imager/Plates_given_to_manu/expt_merge_seg_icp/seg'

    method = 'interp'  # 'fit' or 'interp'
    flags = ['-i', input_path, '-o', output_path, '-d', '-m', method]

    main(flags)
    # main(sys.argv[1:])<|MERGE_RESOLUTION|>--- conflicted
+++ resolved
@@ -41,209 +41,18 @@
     if not os.path.isdir(outputfolder):
         os.makedirs(outputfolder)
 
-<<<<<<< HEAD
-    workflow(inputfolder, outputfolder, debug=debug)
-
-
-def workflow(input_folder_, output_folder_, debug=False):
-
-    xml = [f for f in os.listdir(input_folder_) if '.xml' in f]
-    if len(xml) > 1:
-        raise IOError("more than one .xml file found, aborting")
-
-    xml_path = input_folder_+os.sep+xml[0]
-
-    # parsing .xml
-    fiduc, spots, repl, params = create_xml_dict(xml_path)
-
-    # creating our arrays
-    spot_ids = create_array(params['rows'], params['columns'])
-    antigen_array = create_array(params['rows'], params['columns'])
-
-    # adding .xml info to these arrays
-    spot_ids = populate_array_id(spot_ids, spots)
-    # spot_ids = populate_array_fiduc(spot_ids, fiduc)
-
-    antigen_array = populate_array_antigen(antigen_array, spot_ids, repl)
-
-    # xlsx_workbook = create_base_template()
-
-    # save a sub path for this processing run
-    run_path = output_folder_ + os.sep + f'run_{datetime.now().hour}_{datetime.now().minute}_{datetime.now().second}'
-
-    # Write an excel file that can be read into jupyter notebook with minimal parsing.
-    xlwriterOD = pd.ExcelWriter(os.path.join(run_path, 'ODs.xlsx'))
-    pdantigen = pd.DataFrame(antigen_array)
-    pdantigen.to_excel(xlwriterOD, sheet_name='antigens')
-
-    if not os.path.isdir(run_path):
-        os.mkdir(run_path)
-=======
     if method == 'fit':
         icp_wf.icp(inputfolder, outputfolder, debug)
     elif method == 'interp':
         interpolation_wf.interp(inputfolder, outputfolder, method='interp', debug=debug)
     else:
         raise KeyError(f"method {method} is not implemented")
->>>>>>> f7fbfd41
 
 
-<<<<<<< HEAD
-    for well in wellimages:
-        image, image_name = read_to_grey(input_folder_,well)
-        start = time.time()
-        print(image_name)
-        props_array = create_array(params['rows'], params['columns'], dtype=object)
-        bgprops_array = create_array(params['rows'], params['columns'], dtype=object)
-
-        # finding center of well and cropping
-        cx, cy, r, well_mask = find_well_border(image, detmethod='region', segmethod='bimodal')
-        im_crop = crop_image(image, cx, cy, r, border_=0)
-
-        # find center of spots from crop
-        spot_mask = thresh_and_binarize(im_crop, method='rosin')
-        # TODO: Fit a grid to identify spots (Bryant, Syuan-Ming)
-
-        background = get_background(im_crop, fit_order=2)
-        props = generate_props(spot_mask, intensity_image_=im_crop)
-        bg_props = generate_props(spot_mask, intensity_image_=background)
-
-        props = select_props(props, attribute="area", condition="greater_than", condition_value=200)
-        props = select_props(props, attribute="eccentricity", condition="less_than", condition_value=0.5)
-        spot_labels = [p.label for p in props]
-        bg_props = select_props(bg_props, attribute="label", condition="is_in", condition_value=spot_labels)
-
-        # props_by_loc = generate_props_dict(props,
-        #                                    params['rows'],
-        #                                    params['columns'],
-        #                                    min_area=100)
-        props_by_loc = grid_from_centroids(props,
-                                           im_crop,
-                                           params['rows'],
-                                           params['columns'],
-                                           min_area=100)
-        # This call to generate_props_dict is excessive.
-        # Both props and bgprops can be assigned locations in previous call.
-        # bgprops_by_loc  = generate_props_dict(bg_props,
-        #                                    params['rows'],
-        #                                    params['columns'],
-        #                                    min_area=100)
-        bgprops_by_loc = grid_from_centroids(bg_props,
-                                             background,
-                                             params['rows'],
-                                             params['columns'],
-                                             min_area=100)
-
-
-        props_array = assign_props_to_array(props_array, props_by_loc)
-        bgprops_array = assign_props_to_array(bgprops_array, bgprops_by_loc)
-
-       # TODO: compute spot and background intensities, and then show them on a plate like graphic (visualize_elisa_spots).
-        od_well,i_well,bg_well=compute_od(props_array,bgprops_array)
-
-        pd_OD = pd.DataFrame(od_well)
-        pd_OD.to_excel(xlwriterOD, sheet_name=image_name[:-4])
-
-        # Add a sheet to excel file for this well.
-
-        # xlsx report generation
-        # xlsx_workbook = populate_main_tab(xlsx_workbook, spot_ids, props_array, image_name[:-4])
-        # xlsx_workbook = populate_main_replicates(xlsx_workbook, props_array, antigen_array, image_name[:-4])
-
-
-        stop = time.time()
-        print(f"\ttime to process={stop-start}")
-
-        # SAVE FOR DEBUGGING
-        if debug:
-            well_path = os.path.join(run_path)
-            os.makedirs(well_path, exist_ok=True)
-            output_name = os.path.join(well_path, image_name[:-4])
-            im_bg_overlay = np.stack([background,im_crop,background], axis=2)
-
-            #   save cropped image and the binary
-            io.imsave(output_name + "_crop.png",
-                      (255*im_crop).astype('uint8'))
-            io.imsave(output_name + "_crop_binary.png",
-                      (255 * spot_mask).astype('uint8'))
-            io.imsave(output_name + "_well_mask.png",
-                      (255 * well_mask).astype('uint8'))
-            io.imsave(output_name + "_crop_bg_overlay.png",
-                      (255 * im_bg_overlay).astype('uint8'))
-
-            # This plot shows which spots have been assigned what index.
-            plt.imshow(im_crop)
-            plt.colorbar()
-            for r in np.arange(params['rows']):
-                for c in np.arange(params['columns']):
-                    try:
-                        ceny, cenx = props_by_loc[(r,c)].centroid
-                    except:
-                        spot_text = '(' + str(r) + ',' + str(c) + ')'
-                        print(spot_text+ 'not found')
-                    else:
-                        cenybg, cenxbg = bgprops_by_loc[(r,c)].centroid
-                        plt.plot(cenx,ceny,'w+')
-                        plt.plot(cenxbg,cenybg,'wx')
-                        spot_text='(' + str(r) + ',' + str(c) + ')'
-                        plt.text(cenx,ceny-5,spot_text, va='bottom', ha='center', color='w')
-                        plt.text(0,0,image_name[:-4]+',spot count='+str(len(props_by_loc)))
-            figcentroid=plt.gcf()
-            centroids_debug=output_name+'_overlayCentroids.png'
-            figcentroid.savefig(centroids_debug)
-            plt.show()
-
-            plt.figure(figsize=(6,1.5))
-            plt.subplot(131)
-            plt.imshow(i_well,cmap='gray')
-            plt.colorbar()
-            plt.title('intensity')
-
-            plt.subplot(132)
-            plt.imshow(bg_well, cmap='gray')
-            plt.colorbar()
-            plt.title('background')
-
-            plt.subplot(133)
-            plt.imshow(od_well, cmap='gray')
-            plt.colorbar()
-            plt.title('OD')
-
-            figOD = plt.gcf()
-            od_debug = output_name + '_od.png'
-            figOD.savefig(od_debug)
-            plt.show()
-
-
-
-
-            #   save spots
-            # for row in range(props_array.shape[0]):
-            #     for col in range(props_array.shape[1]):
-            #
-            #         cell = spot_ids[row][col]
-            #         if cell == '':
-            #             continue
-            #
-            #         prop = props_array[row][col]
-            #         if prop is not None:
-            #             io.imsave(well_path + os.sep + image_name[:-4] + f"_spot_{cell}.png",
-            #                       (255*prop.intensity_image).astype('uint8'))
-            #         else:
-            #             io.imsave(well_path + os.sep + image_name[:-4] + f"_spot_{cell}.png",
-            #                       (255*np.ones((32, 32)).astype('uint8')))
-
-    # SAVE COMPLETED WORKBOOK
-    # xlsx_workbook.save(run_path + os.sep +
-    #                   f'testrun_{datetime.now().year}_'
-    #                    f'{datetime.now().month}{datetime.now().day}_'
-    #                    f'{datetime.now().hour}{datetime.now().minute}.xlsx')
-=======
 if __name__ == "__main__":
     # Fluplate - old imaged on scienion
     # input_path = '/Volumes/GoogleDrive/My Drive/ELISAarrayReader/' \
     #              'images_scienion/Plates_given_to_manu/2020-01-15_plate4_AEP_Feb3_6mousesera'
->>>>>>> f7fbfd41
 
     # Fluplate - old imaged on octopi
     # input_path = "/Volumes/GoogleDrive/My Drive/ELISAarrayReader/images_octopi/20200325AdamsPlate/Averaged/500us"
@@ -256,9 +65,9 @@
     # output_path = '/Users/shalin.mehta/Documents/images_local/2020-01-15_plate4_AEP_Feb3_6mousesera/'
     # output_path = '/Users/ivan.ivanov/Documents/images_local/' \
     #               'Plates_given_to_manu/2020-01-15_plate4_AEP_Feb3_6mousesera'
-    output_path = '/Users/bryant.chhun/Desktop/Data/array-imager/Plates_given_to_manu/expt_merge_seg_icp/seg'
+    output_path = '/Users/bryant.chhun/Desktop/Data/array-imager/Plates_given_to_manu/expt_merge_seg_icp/icp'
 
-    method = 'interp'  # 'fit' or 'interp'
+    method = 'fit'  # 'fit' or 'interp'
     flags = ['-i', input_path, '-o', output_path, '-d', '-m', method]
 
     main(flags)
