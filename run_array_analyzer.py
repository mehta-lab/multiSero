--- conflicted
+++ resolved
@@ -1,85 +1,3 @@
-<<<<<<< HEAD
-# bchhun, {2020-03-23}
-
-import getopt
-import sys
-
-from array_analyzer.transform.property_filters import *
-from array_analyzer.workflows import registration_workflow, interpolation_wf
-
-FIDUCIALS = [(0, 0), (0, 1), (0, 5), (7, 0), (7, 5)]
-SCENION_SPOT_DIST = 82
-
-
-def main(argv):
-    inputfolder = ''
-    outputfolder = ''
-    debug = False
-    method = 'interp'
-    try:
-        options, remainder = getopt.getopt(argv, "hi:o:dm:",
-                                           ["help", "ifile=", "ofile=", "debug=", "method="])
-    except getopt.GetoptError:
-        print('run_array_analyzer.py -i <inputfolder> -o <outputfolder> -m <method>')
-        sys.exit(2)
-
-    for opt, arg in options:
-        if opt == '-h':
-            print('run_array_analyzer.py -i <inputfolder> -o <outputfolder> -m <method>')
-            print('\t inputfolder: path to folder containing .xml and images')
-            print('\t outputfolder: path to folder for writing report and troubleshooting images')
-            print('\t method: one of "fit" or "interp"')
-            sys.exit()
-        elif opt in ("-i", "--ifile"):
-            inputfolder = arg
-        elif opt in ("-o", "--ofile"):
-            outputfolder = arg
-        elif opt in ("-m", "--method"):
-            method = arg
-            assert method in ['fit', 'interp'], \
-                ValueError('"method" has to be "fit" or "interp"')
-        elif opt in ("-d", "--debug"):
-            print('debug mode on, saving well and spot images')
-            debug = True
-
-    if not os.path.isdir(inputfolder):
-        raise ValueError("input folder is not a folder or not supplied")
-
-    if not os.path.isdir(outputfolder):
-        os.makedirs(outputfolder)
-
-    if method == 'fit':
-        registration_workflow.point_registration(inputfolder, outputfolder, debug)
-    elif method == 'interp':
-        interpolation_wf.interp(inputfolder, outputfolder, method='interp', debug=debug)
-    else:
-        raise KeyError(f"method {method} is not implemented")
-
-
-if __name__ == "__main__":
-    # Fluplate - old imaged on scienion
-    # input_path = '/Volumes/GoogleDrive/My Drive/ELISAarrayReader/' \
-    #              'images_scienion/Plates_given_to_manu/2020-01-15_plate4_AEP_Feb3_6mousesera'
-
-    # Fluplate - old imaged on octopi
-    # input_path = "/Volumes/GoogleDrive/My Drive/ELISAarrayReader/images_octopi/20200325AdamsPlate/Averaged/500us"
-
-    # Fluplate - new imaged on scienion 3/30/2020
-    # input_path = f'/Volumes/GoogleDrive/My Drive/ELISAarrayReader/images_scienion/2020-03-30-15-08-05-COVD_March25_fluplatetest_AdamsPlate'
-
-    # Fluplate - blinded test imaged on scienion 4/4/2020
-    input_path = f'/Volumes/GoogleDrive/My Drive/ELISAarrayReader/images_scienion/2020-04-04-14-18-32-COVID_April4_flusecondplate'
-
-    datadir = os.path.basename(os.path.normpath(input_path))
-    # Write results to local folder, copy them to drive if useful.
-    output_path = os.path.join(os.path.expanduser('~/Documents/images_local/'),datadir)
-
-    method = 'fit'  # 'fit' or 'interp'
-    flags = ['-i', input_path, '-o', output_path, '-d', '-m', method]
-
-    main(flags)
-    # main(sys.argv[1:])
-=======
 import argparse
 import os
 
@@ -164,5 +82,4 @@
         output_dir=args.output,
         method=args.method,
         debug=args.debug,
-    )
->>>>>>> a85acd8b
+    )