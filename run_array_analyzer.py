--- conflicted
+++ resolved
@@ -48,258 +48,12 @@
     if not os.path.isdir(outputfolder):
         os.makedirs(outputfolder)
 
-<<<<<<< HEAD
     if method == 'fit':
         icp_wf.icp(inputfolder, outputfolder, debug)
     elif method == 'interp':
         interpolation_wf.interp(inputfolder, outputfolder, method='interp', debug=debug)
     else:
         raise KeyError(f"method {method} is not implemented")
-=======
-    workflow(inputfolder, outputfolder, debug=debug)
-
-
-def workflow(input_folder_, output_folder_, debug=False):
-
-    xml_path = glob.glob(input_folder_ + '*.xml')
-    if len(xml_path) > 1 or not xml_path:
-        raise IOError("Did not find unique xml")
-    xml_path = xml_path[0]
-
-    # parsing .xml
-    fiduc, spots, repl, params = txt_parser.create_xml_dict(xml_path)
-
-    # creating our arrays
-    spot_ids = txt_parser.create_array(params['rows'], params['columns'])
-    antigen_array = txt_parser.create_array(params['rows'], params['columns'])
-
-    # adding .xml info to these arrays
-    spot_ids = txt_parser.populate_array_id(spot_ids, spots)
-    # spot_ids = populate_array_fiduc(spot_ids, fiduc)
-
-    antigen_array = txt_parser.populate_array_antigen(antigen_array, spot_ids, repl)
-
-    # save a sub path for this processing run
-    run_path = os.path.join(
-        output_folder_,
-        '_'.join([str(datetime.now().month),
-                  str(datetime.now().day),
-                  str(datetime.now().hour),
-                  str(datetime.now().minute),
-                  str(datetime.now().second)]),
-    )
-
-    # Write an excel file that can be read into jupyter notebook with minimal parsing.
-    xlwriterOD = pd.ExcelWriter(os.path.join(run_path, 'ODs.xlsx'))
-    pdantigen = pd.DataFrame(antigen_array)
-    pdantigen.to_excel(xlwriterOD, sheet_name='antigens')
-
-    if not os.path.isdir(run_path):
-        os.mkdir(run_path)
-
-    # ================
-    # loop over images => good place for multiproc?  careful with columns in report
-    # ================
-    images = [file for file in os.listdir(input_folder_) if '.png' in file or '.tif' in file or '.jpg' in file]
-
-    # remove any images that are not images of wells.
-    wellimages = [file for file in images if re.match(r'[A-P][0-9]{1,2}', file)]
-
-    # sort by letter, then by number (with '10' coming AFTER '9')
-    wellimages.sort(key=lambda x: (x[0], int(x[1:-4])))
-    #TODO: select wells based to analyze based on user input (Bryant)
-
-    # The expected standard deviations could be estimated from training data
-    # Just winging it for now
-    stds = np.array([50, 50, .1, .0001])  # x, y, angle, scale
-
-    for image_name in wellimages:
-        start_time = time.time()
-        image = image_parser.read_gray_im(os.path.join(input_folder_, image_name))
-
-        props_array = txt_parser.create_array(
-            params['rows'],
-            params['columns'],
-            dtype=object,
-        )
-        bgprops_array = txt_parser.create_array(
-            params['rows'],
-            params['columns'],
-            dtype=object,
-        )
-
-        nbr_grid_rows, nbr_grid_cols = props_array.shape
-        spot_coords = image_parser.get_spot_coords(
-            image,
-            min_area=250,
-            min_thresh=25,
-        )
-
-        im_roi = image.copy()
-        im_roi = cv.cvtColor(im_roi, cv.COLOR_GRAY2RGB)
-        for c in range(spot_coords.shape[0]):
-            coord = tuple(spot_coords[c, :].astype(np.int))
-            cv.circle(im_roi, coord, 2, (255, 0, 0), 15)
-
-        # Initial estimate of spot center
-        mean_point = tuple(np.mean(spot_coords, axis=0))
-        grid_coords = image_parser.create_reference_grid(
-            mean_point=mean_point,
-            nbr_grid_rows=nbr_grid_rows,
-            nbr_grid_cols=nbr_grid_cols,
-            spot_dist=SCENION_SPOT_DIST,
-        )
-        fiducial_coords = grid_coords[FIDUCIALS_IDX, :]
-
-        for c in range(fiducial_coords.shape[0]):
-            coord = tuple(fiducial_coords[c, :].astype(np.int))
-            cv.circle(im_roi, coord, 2, (0, 0, 255), 15)
-
-        particles = image_parser.create_gaussian_particles(
-            x_vars=(mean_point[0], stds[0]),
-            y_vars=(mean_point[1], stds[1]),
-            scale_vars=(1, [stds[2]]),
-            angle_vars=(0, stds[2]),
-            nbr_particles=1000,
-        )
-
-        # Optimize estimated coordinates with iterative closest point
-        t_matrix = image_parser.particle_filter(
-            fiducial_coords=fiducial_coords,
-            spot_coords=spot_coords,
-            particles=particles,
-            stds=stds,
-        )
-        grid_coords = np.squeeze(cv.transform(np.array([grid_coords]), t_matrix))
-        print("Time to register grid to {}: {:.3f} s".format(image_name,
-                                                             time.time() - start_time))
-
-        for c in range(grid_coords.shape[0]):
-            coord = tuple(grid_coords[c, :].astype(np.int))
-            cv.circle(im_roi, coord, 2, (0, 255, 0), 15)
-        write_name = image_name[:-4] + '_icp.jpg'
-        cv.imwrite(os.path.join(run_path, write_name), im_roi)
-        # plt.imshow(im_roi)
-        # plt.axis('off')
-        # plt.show()
-
-        # # finding center of well and cropping
-        # cx, cy, r, well_mask = image_parser.find_well_border(
-        #     image,
-        #     segmethod='otsu',
-        #     detmethod='region',
-        # )
-        # im_crop = image_parser.crop_image(image, cx, cy, r, border_=0)
-        # # Remove background
-        # background = img_processing.get_background(im_crop, fit_order=2)
-        # im_crop = (im_crop / background * np.mean(background)).astype(np.uint8)
-
-        # # find center of spots from crop
-        # spot_mask = image_parser.thresh_and_binarize(im_crop, method='rosin')
-        #
-        # props = image_parser.generate_props(spot_mask, intensity_image_=im_crop)
-        # props = image_parser.select_props(
-        #     props,
-        #     attribute="area",
-        #     condition="greater_than",
-        #     condition_value=200,
-        # )
-        # # props = select_props(props, attribute="eccentricity", condition="less_than", condition_value=0.75)
-        #
-        # pix_size = 0.0049 # in mm
-        # props_by_loc = image_parser.find_fiducials_markers(
-        #     props,
-        #     fiducial_locations,
-        #     params['rows'],
-        #     params['columns'],
-        #     params['v_pitch'],
-        #     params['h_pitch'],
-        #     im_crop.shape,
-        #     pix_size,
-        # )
-        #
-        #
-        # # for grid fit, this props dict is used only for finding fiducials
-        # # props_by_loc = generate_props_dict(props,
-        # #                                    params['rows'],
-        # #                                    params['columns'],
-        # #                                    min_area=200,
-        # #                                    flag_duplicates=False)   # assign this flag
-        #
-        # props_array = image_parser.assign_props_to_array_2(props_array, props_by_loc)
-        #
-        # # use the props_array to find fiducials,
-        # # create a new spot_mask "placed" on the array
-        # placed_spotmask = image_parser.build_and_place_block_array(
-        #     props_array,
-        #     spot_mask,
-        #     params,
-        #     return_type='region',
-        # )
-        #
-        # props_placed = generate_props(placed_spotmask, intensity_image_=im_crop)
-        # bg_props = generate_props(placed_spotmask, intensity_image_=background)
-        #
-        # spot_labels = [p.label for p in props_placed]
-        # bg_props = select_props(bg_props, attribute="label", condition="is_in", condition_value=spot_labels)
-        #
-        # props_placed_by_loc = generate_props_dict(props_placed,
-        #                                           params['rows'],
-        #                                           params['columns'],
-        #                                           min_area=100)
-        # bgprops_by_loc = generate_props_dict(bg_props,
-        #                                      params['rows'],
-        #                                      params['columns'],
-        #                                      min_area=100)
-        #
-        # props_array_placed = assign_props_to_array(props_array, props_placed_by_loc)
-        # bgprops_array = assign_props_to_array(bgprops_array, bgprops_by_loc)
-        #
-        # # todo: further calculations using bgprops, props here
-        # # TODO: compute spot and background intensities,
-        # #  and then show them on a plate like graphic (visualize_elisa_spots).
-        # od_well, i_well, bg_well = compute_od(props_array_placed, bgprops_array)
-        #
-        # pd_OD = pd.DataFrame(od_well)
-        # pd_OD.to_excel(xlwriterOD, sheet_name=image_name[:-4])
-        #
-        # stop_time = time.time()
-        # print(f"\ttime to process={stop_time-start_time}")
-
-    #     # SAVE FOR DEBUGGING
-    #     if debug:
-    #         well_path = os.path.join(run_path)
-    #         os.makedirs(well_path, exist_ok=True)
-    #         output_name = os.path.join(well_path, image_name[:-4])
-    #         im_bg_overlay = np.stack([background, im_crop, background], axis=2)
-    #
-    #         #   save cropped image and the binary
-    #         io.imsave(output_name + "_crop.png",
-    #                   (255*im_crop).astype('uint8'))
-    #         io.imsave(output_name + "_crop_binary.png",
-    #                   (255 * spot_mask).astype('uint8'))
-    #         io.imsave(output_name + "_well_mask.png",
-    #                   (255 * well_mask).astype('uint8'))
-    #         io.imsave(output_name + "_crop_bg_overlay.png",
-    #                   (255 * im_bg_overlay).astype('uint8'))
-    #
-    #         # This plot shows which spots have been assigned what index.
-    #         plot_spot_assignment(od_well, i_well, bg_well,
-    #                              im_crop, props_placed_by_loc, bgprops_by_loc,
-    #                              image_name, output_name, params)
-    #
-    #         #   save spots
-    #         save_all_wells(props_array, spot_ids, well_path, image_name[:-4])
-    #
-    #         #   save a composite of all spots, where spots are from source or from region prop
-    #         save_composite_spots(im_crop, props_array_placed, well_path, image_name[:-4], from_source=True)
-    #         save_composite_spots(im_crop, props_array_placed, well_path, image_name[:-4], from_source=False)
-    #
-    #         stop2 = time.time()
-    #         print(f"\ttime to save debug={stop2-stop}")
-    #
-    # xlwriterOD.close()
->>>>>>> 710bff07
 
 
 if __name__ == "__main__":
@@ -318,9 +72,9 @@
     # output_path = '/Users/shalin.mehta/Documents/images_local/2020-01-15_plate4_AEP_Feb3_6mousesera/'
     # output_path = '/Users/ivan.ivanov/Documents/images_local/' \
     #               'Plates_given_to_manu/2020-01-15_plate4_AEP_Feb3_6mousesera'
-    output_path = '/Users/bryant.chhun/Desktop/Data/array-imager/Plates_given_to_manu/expt_merge_seg_icp/icp'
+    output_path = '/Users/bryant.chhun/Desktop/Data/array-imager/Plates_given_to_manu/expt_merge_seg_icp/seg'
 
-    method = 'fit'  # 'fit' or 'interp'
+    method = 'interp'  # 'fit' or 'interp'
     flags = ['-i', input_path, '-o', output_path, '-d', '-m', method]
 
     main(flags)
