--- conflicted
+++ resolved
@@ -288,9 +288,6 @@
     crop_coords = grid_coords.copy()
     crop_coords[:, 0] = crop_coords[:, 0] - x_min + 1
     crop_coords[:, 1] = crop_coords[:, 1] - y_min + 1
-<<<<<<< HEAD
-    return im_crop, crop_coords
-=======
     return im_crop, crop_coords
 
 
@@ -375,5 +372,4 @@
     else:
         raise ModuleNotFoundError("not a supported method for thresh_and_binarize")
 
-    return spots
->>>>>>> f61b4130
+    return spots