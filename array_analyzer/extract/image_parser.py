import cv2 as cv
import numpy as np
import itertools
import math
import pandas as pd
from types import SimpleNamespace
from scipy import spatial

from skimage.transform import hough_circle, hough_circle_peaks
from skimage.feature import canny
from skimage.morphology import binary_closing, binary_dilation, selem, disk, binary_opening
from skimage import measure

from .img_processing import thresh_and_binarize
from array_analyzer.transform.point_registration import icp

"""
method is
# find center of well
2) thresh and binarize from 1
3) find well border from 2
4) crop image from 3

# find center of spots from crop
5) thresh and binarize from 4
6) clean spot binary from 5
7) generate props from 6
8) generate props dict from 7
9) assign props dict to array from 8
"""


def get_well_mask(image_,
                  disk_size=3,
                  segmethod='rosin'):
    """
    Segment the well boundary and return a binary mask

    :param image_: np.ndarray
    :param disk_size: int
    :param segmethod: method for thresh_and_binarize
    :return: binary mask
    """

    well_mask = thresh_and_binarize(image_, method=segmethod, invert=False)

    # Now remove small objects.
    str_elem = disk(disk_size)
    well_mask = binary_opening(well_mask, str_elem)

    labels = measure.label(well_mask)
    props = measure.regionprops(labels)

    props = select_props(props, attribute="area", condition="greater_than", condition_value=10 ** 5)
    well_mask[labels != props[0].label] = 0

    return well_mask


def get_well_intensity(image_, mask_):
    """
    Return the median intensity of the masked image

    :param image_: np.ndarray
    :param mask_: boolean array
    :return: int
    """

    well_int = np.median(image_[mask_])

    return well_int


def find_well_border(image, segmethod='bimodal', detmethod='region'):
    """
    finds the border of the well to motivate future cropping around spots
        hough_radii are potential radii of the well in pixels
            this should be motivated based on magnification
        edge filter
        fit hough circle
        find the peak of the SINGULAR hough circle

    :param image: np.ndarray
        raw image, not inverted
    :param segmethod: str
        'otsu' or 'hough'
    :return: center x, center y, radius of the one hough circle
    """
    well_mask = thresh_and_binarize(image, method=segmethod, invert=False)
    # Now remove small objects.
    str_elem_size = 10
    str_elem = disk(str_elem_size)
    well_mask = binary_opening(well_mask, str_elem)
    # well_mask = binary_fill_holes(well_mask)

    if detmethod == 'region':
        labels = measure.label(well_mask)
        props = measure.regionprops(labels)

        # let's assume ONE circle for now (take only props[0])
        props = select_props(props, attribute="area", condition="greater_than", condition_value=10**5)
        props = select_props(props, attribute="eccentricity", condition="less_than", condition_value=0.5)
        well_mask[labels != props[0].label] = 0
        cy, cx = props[0].centroid # notice that the coordinate order is different from hough.
        radii = int((props[0].minor_axis_length + props[0].major_axis_length)/ 4 / np.sqrt(2))
        # Otsu threshold fails occasionally and leads to asymmetric region. Averaging both axes makes the segmentation robust.
        # If above files, try bounding box.

    elif detmethod == 'hough':
        hough_radii = [300, 400, 500, 600]

        well_mask = thresh_and_binarize(image, method='bimodal')

        edges = canny(well_mask, sigma=3)
        hough_res = hough_circle(edges, hough_radii)
        aaccums, cx, cy, radii = hough_circle_peaks(hough_res, hough_radii, total_num_peaks=1)
        cx, cy = cx[0], cy[0]
        radii = radii[0]
    else:
        cx, cy, radii = None, None, None

    return [cy, cx], radii, well_mask


def clean_spot_binary(arr, kx=10, ky=10):
    return binary_closing(arr, selem=np.ones((kx, ky)))


def generate_spot_background(spotmask, distance=3, annulus=5):
    """
    
    compute an annulus around each spot to estimate background.
    
    Parameters
    ----------
    spotmask : binary mask of spots
    distance : distance from the edge of segmented spot.
    annulus : width of the annulus

    Returns
    -------
    spotbackgroundmask: binary mask of annuli around spots.
    
    TODO: 'comets' should be ignored, and this approach may not be robust to it.
    """
    se_inner = selem.disk(distance, dtype=bool)
    se_outer = selem.disk(distance+annulus, dtype=bool)
    inner = binary_dilation(spotmask, se_inner)
    outer = binary_dilation(spotmask, se_outer)
    spot_background = np.bitwise_xor(inner, outer)

    return spot_background


<<<<<<< HEAD
def generate_props(mask,
                   intensity_image=None,
                   dataframe=False,
                   properties=('label', 'centroid', 'mean_intensity',
                    'intensity_image', 'image', 'area', 'bbox')):
    """
    converts binarized image into a list of region-properties using scikit-image
        first generates labels for the cleaned (binary_closing) binary image
        then generates regionprops on the remaining

    :param mask: np.ndarray
        binary version of cropped image
    :param intensity_image: np.ndarray
        intensity image corresponding to this binary
    :param dataframe: bool
        return pandas dataframe instead of list of prop objects if true
    :param tuple properties: Dataframe labels
    :return: list
        of skimage region-props object
    """
    labels = measure.label(mask)
    if dataframe:
        props = measure.regionprops_table(
            labels,
            intensity_image=intensity_image,
            properties=properties,
        )
        props = pd.DataFrame(props)
    else:
        props = measure.regionprops(labels, intensity_image=intensity_image)
    return props


=======
>>>>>>> eb749639
def select_props(props_, attribute, condition, condition_value):
    """

    :param props_: RegionProps
    :param attribute: str
        a regionprop attribute
        https://scikit-image.org/docs/dev/api/skimage.measure.html#regionprops
    :param condition: str
        one of "greater_than", "equals", "less_than"
    :param condition_value: int, float
        the value to evaluate around
    :return:
    """

    if condition == 'greater_than':
        props = [p for p in props_ if getattr(p, attribute) > condition_value]
    elif condition == 'equals':
        props = [p for p in props_ if getattr(p, attribute) == condition_value]
    elif condition == 'less_than':
        props = [p for p in props_ if getattr(p, attribute) < condition_value]
    elif condition == 'is_in':
        props = [p for p in props_ if getattr(p, attribute) in condition_value]
    else:
        props = props_

    return props


def generate_props_dict(props_, n_rows, n_cols, min_area=100, img_x_max=2048, img_y_max=2048, flag_duplicates=True):
    """
    based on the region props, creates a dictionary of format:
        key = (centroid_x, centroid_y)
        value = region_prop object

    :param props_: list of region props
        approximately 36-48 of these, depending on quality of the image
    :param n_rows: int
    :param n_cols: int
    :param min_area: int
    :param img_x_max: int
    :param img_y_max: int
    :return: dict
        of format (cent_x, cent_y): prop
    """

    # find minx, miny to "zero center" the array
    minx = img_x_max
    miny = img_y_max
    # find maxx, maxy to scale to array index values
    maxx = 0
    maxy = 0
    for prop in props_:
        if prop.area > min_area:
            if prop.centroid[0] < minx:
                minx = prop.centroid[0]
            if prop.centroid[1] < miny:
                miny = prop.centroid[1]
            if prop.centroid[0] > maxx:
                maxx = prop.centroid[0]
            if prop.centroid[1] > maxy:
                maxy = prop.centroid[1]

    # scaled max-x, max-y
    smaxx = maxx - minx
    smaxy = maxy - miny

    chk_list = []
    cent_map = {}
    for prop in props_:
        if prop.area > min_area:
            cx, cy = prop.centroid
            csx = cx - minx
            csy = cy - miny

            # convert the centroid position to an integer that maps to array indices
            norm_cent_x = int(round((n_rows - 1) * (csx / smaxx)))
            norm_cent_y = int(round((n_cols - 1) * (csy / smaxy)))

            # print(f"\ncentroid = {prop.centroid}\n\tnorm_cent = {norm_cent_x, norm_cent_y}")

            chk_list.append((norm_cent_x, norm_cent_y))
            cent_map[(norm_cent_x, norm_cent_y)] = prop

    if flag_duplicates:
        if len(chk_list) != len(set(chk_list)):
            print("ERROR, DUPLICATE ENTRIES")
            raise AttributeError("generate props array failed\n"
                                 "duplicate spots found in one position\n")

    return cent_map


def find_fiducials_markers(props_,
                           fiducial_locations,
                           n_rows,
                           n_cols,
                           v_pitch,
                           h_pitch,
                           img_size,
                           pix_size):
    """
    based on the region props, creates a dictionary of format:
        key = (centroid_x, centroid_y)
        value = region_prop object

    :param props_: list of region props
        approximately 36-48 of these, depending on quality of the image
    :param fiducial_locations: list specifying location of fiducial markers, e.g.
        [(0,0), (0,5), (5,0)] for markers at 3 corners of 6x6 array
    :param n_rows: int
    :param n_cols: int
    :param v_pitch: float
        vertical spot center distance in mm
    :param h_pitch: float
        horizontal spot center distance in mm
    :param img_size tuple
        image size in pixels
    :param pix_size: float
        size of pix in mm
    :return: dict
        of format (cent_x, cent_y): prop for fiducials only
    NOTE (Jenny): Why input pixel size here? All you do is multiply both
    sets of coordinates with it, then divide by it.
    """

    centroids_in_mm = np.array([p.centroid for p in props_]) * pix_size
    spots_x, spots_y = (centroids_in_mm[:,1], centroids_in_mm[:,0])

    cent_y, cent_x = np.array(img_size) / 2 * pix_size
    start_x = cent_x - h_pitch * (n_cols - 1) / 2
    start_y = cent_y - v_pitch * (n_rows - 1) / 2

    x_vals = np.array([f[0] for f in fiducial_locations]) * h_pitch + start_x
    y_vals = np.array([f[1] for f in fiducial_locations]) * v_pitch + start_y
    grid_x = x_vals.flatten()
    grid_y = y_vals.flatten()

    source = np.array([grid_x, grid_y]).T
    target = np.array([spots_x, spots_y]).T
    t_matrix = icp(source, target)

    grid_estimate = cv.transform(np.expand_dims(source, 0), t_matrix[:2])

    reg_x = grid_estimate[0, :, 0]
    reg_y = grid_estimate[0, :, 1]

    cent_map = {}
    for i, f in enumerate(fiducial_locations):
        cent_map[f[::-1]] = SimpleNamespace(centroid=(reg_y[i]/pix_size, reg_x[i]/pix_size))

    return cent_map


def grid_from_centroids(props_, n_rows, n_cols, grid_spacing=82):
    """
    based on the region props, creates a dictionary of format:
        key = (centroid_x, centroid_y)
        value = region_prop object

    :param props_: list of region props
        approximately 36-48 of these, depending on quality of the image
    :param n_rows: int
    :param n_cols: int
    :param grid_spacing
    :return: dict
        of format (cent_x, cent_y): prop
    """
    centroids = np.array([prop.weighted_centroid for prop in props_])
    bbox_areas = np.array([prop.bbox_area for prop in props_])
    areas = np.array([prop.area for prop in props_])
    # calculate mean bbox width for cropping undetected spots
    bbox_area_mean = np.mean(bbox_areas)
    area_mean = np.mean(areas)
    # bbox_width = bbox_height = int(np.sqrt(bbox_area_mean))
    bbox_width = bbox_height = 2 * int(0.5 * np.sqrt(area_mean / np.pi)) + 1

    y_min_idx = np.argmin(centroids[:, 0])
    y_min = centroids[y_min_idx, 0]
    y_max_idx = np.argmax(centroids[:, 0])
    y_max = centroids[y_max_idx, 0]
    x_min_idx = np.argmin(centroids[:, 1])
    x_min = centroids[x_min_idx, 1]
    x_max_idx = np.argmax(centroids[:, 1])
    x_max = centroids[x_max_idx, 1]

    margin = 0.05 * grid_spacing
    y_min_idx = 0
    y_max_idx = len(props_) - 1
    x_min_idx = 0
    x_max_idx = len(props_) - 1
    y_sort_ids = np.argsort(centroids[:, 0])
    x_sort_ids = np.argsort(centroids[:, 1])
    y_spacing = (y_max - y_min) / (n_rows - 1)
    x_spacing = (x_max - x_min) / (n_cols - 1)
    # update the x, y bound to match the expected grid_spacing
    while y_spacing - grid_spacing > margin:
        y_min_idx_new = y_min_idx + 1
        y_min_new = centroids[y_sort_ids[y_min_idx_new], 0]
        y_max_idx_new = y_max_idx - 1
        y_max_new = centroids[y_sort_ids[y_max_idx_new], 0]
        if np.abs((y_max - y_min_new) / (n_rows - 1) - grid_spacing) < \
                np.abs((y_max_new - y_min) / (n_rows - 1) - grid_spacing):
            y_min_idx = y_min_idx_new
            y_min = y_min_new
        else:
            y_max_idx = y_max_idx_new
            y_max = y_max_new
        y_spacing = (y_max - y_min) / (n_rows - 1)

    while x_spacing - grid_spacing > margin:
        x_min_idx_new = x_min_idx + 1
        x_min_new = centroids[x_sort_ids[x_min_idx_new], 1]
        x_max_idx_new = x_max_idx - 1
        x_max_new = centroids[x_sort_ids[x_max_idx_new], 1]
        if np.abs((x_max - x_min_new) / (n_cols - 1) - grid_spacing) < \
                np.abs((x_max_new - x_min) / (n_cols - 1) - grid_spacing):
            x_min_idx = x_min_idx_new
            x_min = x_min_new
        else:
            x_max_idx = x_max_idx_new
            x_max = x_max_new
        x_spacing = (x_max - x_min) / (n_cols - 1)
    # If apporach 1 fails, try nearest neighbor distance filter to remove spurious spots
    if grid_spacing - y_spacing > margin or grid_spacing - x_spacing > margin:
        # y_sort_ids = np.argsort(centroids[:, 0])
        # x_sort_ids = np.argsort(centroids[:, 1])
        dist_tree = spatial.cKDTree(centroids)
        dist, ids = dist_tree.query(centroids, k=2)
        dist = dist[:, 1]
        dist_median = np.median(dist)
        # dist_median = grid_spacing
        dist_std = 0.8 * dist.std()
        # if dist_std > 5:
        if grid_spacing - y_spacing > margin:
            y_min_idx = 0

            while dist[y_sort_ids[y_min_idx]] > dist_median + dist_std or \
                    dist[y_sort_ids[y_min_idx]] < dist_median - dist_std:
                y_min_idx += 1
                if y_min_idx >= len(props_) - 1:
                    break
            y_min = centroids[y_sort_ids[y_min_idx], 0]
            y_max_idx = len(props_) - 1
            while dist[y_sort_ids[y_max_idx]] > dist_median + dist_std or \
                    dist[y_sort_ids[y_max_idx]] < dist_median - dist_std:
                y_max_idx -= 1
                if y_max_idx == 0:
                    break
            y_max = centroids[y_sort_ids[y_max_idx], 0]
            y_spacing = (y_max - y_min) / (n_rows - 1)

        if grid_spacing - x_spacing > margin:
            x_min_idx = 0
            while dist[x_sort_ids[x_min_idx]] > dist_median + dist_std or \
                    dist[x_sort_ids[x_min_idx]] < dist_median - dist_std:
                x_min_idx += 1
                if x_min_idx >= len(props_) - 1:
                    break
            x_min = centroids[x_sort_ids[x_min_idx], 1]

            x_max_idx = len(props_) - 1
            while dist[x_sort_ids[x_max_idx]] > dist_median + dist_std or \
                    dist[x_sort_ids[x_max_idx]] < dist_median - dist_std:
                x_max_idx -= 1
                if x_max_idx == 0:
                    break
            x_max = centroids[x_sort_ids[x_max_idx], 1]
            x_spacing = (x_max - x_min) / (n_cols - 1)
    # scaled max-x, max-y
    y_range = y_max - y_min
    x_range = x_max - x_min
    grid_ids = list(itertools.product(range(n_rows), range(n_cols)))
    coords = np.ndarray((len(grid_ids), 2))
    for idx, grid_id in enumerate(grid_ids):
        coords[idx, :] = [grid_id[0]/(n_rows - 1) * y_range + y_min,
                grid_id[1]/(n_cols - 1) * x_range + x_min]
    return coords


def generate_props(mask,
                   intensity_image_=None,
                   dataframe=False,
                   properties=
                   ('label', 'centroid', 'mean_intensity',
                    'intensity_image', 'image', 'area', 'bbox')):
    """
    converts binarized image into a list of region-properties using scikit-image
        first generates labels for the cleaned (binary_closing) binary image
        then generates regionprops on the remaining
    :param mask: np.ndarray
        binary version of cropped image
    :param intensity_image_: np.ndarray
        intensity image corresponding to this binary
    :param dataframe: bool
        return pandas dataframe instead of list of prop objects if true
    :return: list
        of skimage region-props object
    """
    labels = measure.label(mask)
    if dataframe:
        props = measure.regionprops_table(labels, intensity_image=intensity_image_, properties=properties)
        props = pd.DataFrame(props)
    else:
        props = measure.regionprops(labels, intensity_image=intensity_image_)
    return props


def assign_props_to_array(arr, cent_map_):
    """
    takes an empty array and assigns region_property objects to each position, based on print array position

    :param arr: np.ndarray
        of shape = print array shape
    :param cent_map_: dict
        generated by "generate_props_array"
    :return:
    """

    for key, value in cent_map_.items():
        arr[key[0], key[1]] = value

    return arr


def assign_props_to_array_2(arr, cent_map_):
    """
    takes an empty array and assigns region_property objects to each position, based on print array position
        deals with multiple props assigned to a position and takes only more intense images

    :param arr: np.ndarray
        of shape = print array shape
    :param cent_map_: dict
        generated by "generate_props_array"
    :return:
    """

    for key, value in cent_map_.items():
        if arr[key[0], key[1]] and np.mean(value.intensity_image) > np.mean(arr[key[0], key[1]].intensity_image):
            arr[key[0], key[1]] = value
        elif not arr[key[0], key[1]]:
            arr[key[0], key[1]] = value
        else:
            pass

    return arr


def build_block_array(params_, pix_size=0.0049):
    """
    builds a binary array of squares centered on the expected spot position
    The array dimensions are based on parsed .xml values from the print run

    Daheng camera: IMX226, 12 MP (4000 x 3000), 1.85 um pixel size
    SciReader camera: Camera sensor / mag => 4.9 um/pixel, 2592 x 1944 pixels = 12.701 mm x 9.525 mm.

    :param params_: dict
        param dictionary from "create_xml_dict"
    :param pix_size: float
        size of pix in mm
    :return: np.ndarray, origin

    """

    # fix the pixel size, for now, in mm
    PIX_SIZE = pix_size
    # PIX_SIZE = 0.00185

    n_rows = params_['rows']
    n_cols = params_['columns']

    # values in mm
    v_pitch = params_['v_pitch']
    h_pitch = params_['h_pitch']
    spot_width = params_['spot_width']

    # values in pixels
    v_pix = v_pitch/PIX_SIZE
    h_pix = h_pitch/PIX_SIZE
    spot_pix = spot_width/PIX_SIZE

    # make the box 1.3x the size of the spot, unless it will cause overlap
    side = int(1.3*spot_pix if 1.3*spot_pix < v_pix-1 and 1.3*spot_pix < h_pix-1 else spot_pix)

    # create templates
    x_range = int(v_pix*(n_rows-1)) + side
    y_range = int(h_pix*(n_cols-1)) + side
    target = np.zeros((x_range, y_range))

    # center position of the origin
    origin = (side/2, side/2)
    print(origin)
    for row in range(n_rows):
        for col in range(n_cols):
            center_x = origin[0] + row * v_pix
            center_y = origin[1] + col * h_pix

            # check that the blank fits within the bounds of the target array
            x_min = int(center_x - side / 2) if int(center_x - side / 2) > 0 else 0
            x_max = int(center_x + side / 2) if int(center_x + side / 2) < target.shape[0] else target.shape[0]
            y_min = int(center_y - side / 2) if int(center_y - side / 2) > 0 else 0
            y_max = int(center_y + side / 2) if int(center_y + side / 2) < target.shape[1] else target.shape[1]

            blank = np.ones((x_max-x_min, y_max-y_min))

            target[x_min:x_max, y_min:y_max] = blank

    return target, origin


def build_and_place_block_array(props_array_, spot_mask_, params_, return_type='region'):
    """
    Uses the fiducial centroid positions to build a "block array":
        "block array" is composed of (side, side) regions centered on each expected well position
        There are (rows, cols) of
        np.array of shape = (rows, cols)
        whose elements are np.ones(shape=(side, side))

    :param props_array_:
    :param spot_mask_:
    :param params_:
    :param return_type:
    :return:
    """

    rows = params_['rows']
    cols = params_['columns']

    # fiducials are averaged to find x-y bounds.
    #   one or both can be None, if one is None, this is handled
    #   if two are None, we have to try something else
    fiduc_1 = props_array_[0][0].centroid if props_array_[0][0] else (0, 0)
    fiduc_2 = props_array_[0][cols-1].centroid if props_array_[0][cols-1] else (0, 0)
    fiduc_3 = props_array_[rows-1][0].centroid if props_array_[rows-1][0] else (0, 0)
    fiduc_4 = props_array_[rows-1][cols-1].centroid if props_array_[rows-1][cols-1] else (0, 0)

    # average if two else use one
    x_list_min = [fiduc_1[0], fiduc_2[0]]
    x_min = np.sum(x_list_min) / np.sum(len([v for v in x_list_min if v != 0]))

    y_list_min = [fiduc_1[1], fiduc_3[1]]
    y_min = np.sum(y_list_min) / np.sum(len([v for v in y_list_min if v != 0]))

    x_list_max = [fiduc_3[0], fiduc_4[0]]
    x_max = np.sum(x_list_max) / np.sum(len([v for v in x_list_max if v != 0]))

    y_list_max = [fiduc_2[1], fiduc_4[1]]
    y_max = np.sum(y_list_max) / np.sum(len([v for v in y_list_max if v != 0]))

    # check for NaNs - no fiducial was found
    #   instead, we will use ANY spot at the boundaries to motivate the positioning
    if math.isnan(x_min):
        x_mins = [p.centroid[0] for p in props_array_[0, :] if p]
        x_min = np.average(x_mins)
    if math.isnan(y_min):
        y_mins = [p.centroid[1] for p in props_array_[:, 0] if p]
        y_min = np.average(y_mins)
    if math.isnan(x_max):
        x_maxs = [p.centroid[0] for p in props_array_[rows-1, :] if p]
        x_max = np.average(x_maxs)
    if math.isnan(y_max):
        y_maxs = [p.centroid[1] for p in props_array_[:, cols-1] if p]
        y_max = np.average(y_maxs)

    # build_block_array uses values in the params_ to motivate array dimensions, spacings
    # build block array
    template, temp_origin = build_block_array(params_)

    # center the template origin on the expected fiducial 1
    target = np.zeros(spot_mask_.shape)
    target[int(x_min-temp_origin[0]):int(x_min+template.shape[0]-temp_origin[0]),
           int(y_min-temp_origin[1]):int(y_min+template.shape[1]-temp_origin[1])] = template

    if return_type == 'product':
        return target*spot_mask_
    elif return_type == 'region':
        return target


def compute_od(props_array, bgprops_array):
    """

    Parameters
    ----------
    props_array: object:
     2D array of regionprops objects at the spots over data.
    bgprops_array: object:
     2D array of regionprops objects at the spots over background.

    Returns
    -------
    od_norm
    i_spot
    i_bg
    """
    assert props_array.shape == bgprops_array.shape, \
        'regionprops arrays representing sample and background are not the same.'
    n_rows = props_array.shape[0]
    n_cols = props_array.shape[1]
    i_spot = np.empty((n_rows, n_cols))
    i_bg = np.empty((n_rows, n_cols))
    od_norm = np.empty((n_rows, n_cols))

    i_spot[:] = np.NaN
    i_bg[:] = np.NaN
    od_norm[:] = np.NaN

    for r in np.arange(n_rows):
        for c in np.arange(n_cols):
            if props_array[r,c] is not None:
                # i_spot[r,c]=props_array[r,c].mean_intensity
                # i_bg[r,c]=bgprops_array[r,c].mean_intensity
                i_spot[r, c] = props_array[r, c].median_intensity
                i_bg[r, c] = bgprops_array[r, c].median_intensity
    od_norm = np.log10(i_bg / i_spot)
    # Optical density is affected by Beer-Lambert law, i.e. I = I0*e^-{c*thickness). I0/I = e^{c*thickness).

    return od_norm, i_spot, i_bg
<|MERGE_RESOLUTION|>--- conflicted
+++ resolved
@@ -152,7 +152,6 @@
     return spot_background
 
 
-<<<<<<< HEAD
 def generate_props(mask,
                    intensity_image=None,
                    dataframe=False,
@@ -186,8 +185,6 @@
     return props
 
 
-=======
->>>>>>> eb749639
 def select_props(props_, attribute, condition, condition_value):
     """
 
@@ -467,34 +464,6 @@
     return coords
 
 
-def generate_props(mask,
-                   intensity_image_=None,
-                   dataframe=False,
-                   properties=
-                   ('label', 'centroid', 'mean_intensity',
-                    'intensity_image', 'image', 'area', 'bbox')):
-    """
-    converts binarized image into a list of region-properties using scikit-image
-        first generates labels for the cleaned (binary_closing) binary image
-        then generates regionprops on the remaining
-    :param mask: np.ndarray
-        binary version of cropped image
-    :param intensity_image_: np.ndarray
-        intensity image corresponding to this binary
-    :param dataframe: bool
-        return pandas dataframe instead of list of prop objects if true
-    :return: list
-        of skimage region-props object
-    """
-    labels = measure.label(mask)
-    if dataframe:
-        props = measure.regionprops_table(labels, intensity_image=intensity_image_, properties=properties)
-        props = pd.DataFrame(props)
-    else:
-        props = measure.regionprops(labels, intensity_image=intensity_image_)
-    return props
-
-
 def assign_props_to_array(arr, cent_map_):
     """
     takes an empty array and assigns region_property objects to each position, based on print array position
