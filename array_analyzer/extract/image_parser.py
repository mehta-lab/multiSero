--- conflicted
+++ resolved
@@ -8,12 +8,9 @@
 import math
 import cv2 as cv
 from types import SimpleNamespace
-<<<<<<< HEAD
+from scipy import spatial, stats
 
 from scipy.signal import find_peaks
-=======
-from scipy import spatial, stats
->>>>>>> 3cfbac1b
 import skimage.io as io
 import skimage.util as u
 
@@ -29,14 +26,11 @@
 from scipy.ndimage.filters import gaussian_filter1d
 from skimage import measure
 
-<<<<<<< HEAD
+from .img_processing import create_unimodal_mask, create_otsu_mask, create_multiotsu_mask
+from ..utils.mock_regionprop import MockRegionprop
 # from .img_processing import create_unimodal_mask, create_otsu_mask
 # from .img_processing import  create_unimodal_mask
 # from ..utils.mock_regionprop import MockRegionprop
-=======
-from .img_processing import create_unimodal_mask, create_otsu_mask, create_multiotsu_mask
-from ..utils.mock_regionprop import MockRegionprop
->>>>>>> 3cfbac1b
 """
 method is
 1) read_to_grey(supplied images)
@@ -401,7 +395,6 @@
     return cent_map
 
 
-<<<<<<< HEAD
 def get_spot_coords(im,
                     min_thresh=0,
                     max_thresh=255,
@@ -520,10 +513,8 @@
     return mean_point, spot_dist
 
 
-def grid_from_centroids(props_, im, n_rows, n_cols, min_area=100, im_height=2048, im_width=2048):
-=======
+# def grid_from_centroids(props_, im, n_rows, n_cols, min_area=100, im_height=2048, im_width=2048):
 def grid_from_centroids(props_, im, n_rows, n_cols, dist_flr=True):
->>>>>>> 3cfbac1b
     """
     based on the region props, creates a dictionary of format:
         key = (centroid_x, centroid_y)
