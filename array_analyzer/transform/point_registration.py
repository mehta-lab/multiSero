import cv2 as cv
import numpy as np


def create_reference_grid(mean_point,
                          nbr_grid_rows=6,
                          nbr_grid_cols=6,
                          spot_dist=83):
    """
    Generate initial spot grid based on image scale, center point, spot distance
    and spot layout (nbr rows and cols).

    :param tuple start_point: (x,y) coordinates of center of grid
    :param int nbr_grid_rows: Number of spot rows
    :param int nbr_grid_cols: Number of spot columns
    :param int spot_dist: Distance between spots
    :return np.array grid_coords: (x, y) coordinates for reference spots (nbr x 2)
    """
    start_x = mean_point[0] - spot_dist * (nbr_grid_cols - 1) / 2
    start_y = mean_point[1] - spot_dist * (nbr_grid_rows - 1) / 2
    x_vals = np.linspace(start_x, start_x + (nbr_grid_cols - 1) * spot_dist, nbr_grid_cols)
    y_vals = np.linspace(start_y, start_y + (nbr_grid_rows - 1) * spot_dist, nbr_grid_rows)
    grid_x, grid_y = np.meshgrid(x_vals, y_vals)
    grid_x = grid_x.flatten()
    grid_y = grid_y.flatten()
    grid_coords = np.vstack([grid_x.T, grid_y.T]).T

    return grid_coords


def icp(source, target, max_iterate=50, matrix_diff=1.):
    """
    Iterative closest point. Expects x, y coordinates of source and target in
    an array with shape: nbr of points x 2

    :param np.array source: Source spot coordinates
    :param np.array target: Target spot coordinates
    :param int max_iterate: Maximum number of registration iterations
    :param float matrix_diff: Sum of absolute differences between transformation
        matrices after one iteration
    :return np.array t_matrix: 2D transformation matrix (2 x 3)
    """
    src = source.copy().astype(np.float32)
    dst = target.copy().astype(np.float32)

    src = np.expand_dims(src, 0)
    dst = np.expand_dims(dst, 0)

    # Initialize kNN module
    knn = cv.ml.KNearest_create()
    labels = np.array(range(dst.shape[1])).astype(np.float32)
    knn.train(dst[0], cv.ml.ROW_SAMPLE, labels)
    # Initialize transformation matrix
    t_matrix = np.eye(3)
    t_temp = np.eye(3)
    t_old = t_matrix

    # Iterate while matrix difference > threshold
    for i in range(max_iterate):

        # Find closest points
        ret, results, neighbors, dist = knn.findNearest(src[0], 1)
        # Outlier removal
        idxs = np.squeeze(neighbors.astype(np.uint8))
        dist_max = 2 * np.median(dist)
        normal_idxs = np.where(dist < dist_max)[0]
        idxs = idxs[normal_idxs]
        # Find rigid transform
        t_iter = cv.estimateRigidTransform(
            src[0, normal_idxs, :],
            dst[0, idxs, :],
            fullAffine=False,
        )
        if t_iter is None:
            print("ICP optimization failed.")
            return None
        t_temp[:2] = t_iter
        src = cv.transform(src, t_iter)
        t_matrix = np.dot(t_temp, t_matrix)
        # Estimate diff
        t_diff = sum(sum(abs(t_matrix[:2] - t_old[:2])))
        t_old = t_matrix

        if t_diff < matrix_diff:
            break

    return t_matrix[:2]


def create_gaussian_particles(mean_point,
                              stds,
                              scale_mean=1.,
                              angle_mean=0.,
                              nbr_particles=100):
    """
    Create particles from parameters x, y, scale and angle given mean and std.
    A particle is considered one set of parameters for a 2D translation matrix.

    :param tuple mean_point: Mean offset in x and y
    :param np.array stds: Standard deviations of x, y, angle and scale
    :param float scale_mean: Mean scale of translation
    :param float angle_mean: Mean angle of translation estimation
    :param int nbr_particles: Number of particles
    :return np.array particles: Set of particle coordinates (nbr particles x 4)
    """
    particles = np.empty((nbr_particles, 4))
    particles[:, 0] = mean_point[0] + (np.random.randn(nbr_particles) * stds[0])
    particles[:, 1] = mean_point[1] + (np.random.randn(nbr_particles) * stds[1])
    particles[:, 2] = angle_mean + (np.random.randn(nbr_particles) * stds[2])
    particles[:, 3] = scale_mean + (np.random.randn(nbr_particles) * stds[3])
    return particles


def get_translation_matrix(particle):
    """
    Create a 2D translation matrix from x, y, scale and angle.

    :param np.array particle: The four parameters x, y, scale and angle
    :return np.array t_matrix: 2D translation matrix (3 x 2)
    """
<<<<<<< HEAD

=======
>>>>>>> f61b4130
    a = particle[3] * np.cos(particle[2] * np.pi / 180)
    b = particle[3] * np.sin(particle[2] * np.pi / 180)
    t_matrix = np.array([[a, b, particle[0]],
                        [-b, a, particle[1]]])
    return t_matrix


def particle_filter(fiducial_coords,
                    spot_coords,
                    particles,
                    stds,
<<<<<<< HEAD
                    max_iter=50,
                    stop_criteria=.001,
                    iter_decrease=.8):
=======
                    max_iter=100,
                    stop_criteria=.01,
                    iter_decrease=.8,
                    remove_outlier=False,
                    debug=False):
>>>>>>> f61b4130
    """
    Particle filtering to determine best grid location.
    Start with a number of randomly placed particles. Compute distances
    to nearest neighbors among detected spots. Do importance sampling of
    the particles and slightly distort them while iterating until convergence.

    :param np.array fiducial_coords: Initial estimate of fiducial coordinates
    :param np.array spot_coords: Coordinates of detected spots (nbr spots x 2)
    :param np.array particles: Translation matrix parameters (nbr particles x 2)
    :param np.array stds: Standard deviations of x, y, angle, scale
    :param int max_iter: Maximum number of iterations
    :param float stop_criteria: Absolute difference of distance between iterations
    :param float iter_decrease: Reduce standard deviations each iterations to slow
        down permutations
<<<<<<< HEAD
    :return np.array t_matrix: Estimated 2D translation matrix
=======
    :param bool remove_outlier: If registration hasn't converged, remove worst fitted
        spot when running particle filter
    :param bool debug: Print total distance in each iteration if true
    :return np.array t_matrix: Estimated 2D translation matrix
    :return float min_dist: Minimum total distance from fiducials to spots
>>>>>>> f61b4130
    """
    # Pretrain spot coords
    dst = spot_coords.copy().astype(np.float32)
    knn = cv.ml.KNearest_create()
    labels = np.array(range(dst.shape[0])).astype(np.float32)
    knn.train(dst, cv.ml.ROW_SAMPLE, labels)

    nbr_particles = particles.shape[0]
    dists = np.zeros(nbr_particles)
    temp_stds = stds.copy()

    # Iterate until min dist doesn't change
    min_dist_old = 10 ** 6
    for i in range(max_iter):
<<<<<<< HEAD
        # Reduce standard deviations a little every iteration
        temp_stds = temp_stds * iter_decrease ** i

        # im_roi = image.copy()
        # im_roi = cv.cvtColor(im_roi, cv.COLOR_GRAY2RGB)
=======
>>>>>>> f61b4130

        for p in range(nbr_particles):
            particle = particles[p]
            # Generate transformation matrix
            t_matrix = get_translation_matrix(particle)
            trans_coords = cv.transform(np.array([fiducial_coords]), t_matrix)
            trans_coords = trans_coords[0].astype(np.float32)
<<<<<<< HEAD

            # for c in range(trans_coords.shape[0]):
            #     coord = tuple(trans_coords[c, :].astype(np.int))
            #     cv.circle(im_roi, coord, 2, (0, 0, 255), 10)

            # Find nearest spots
            ret, results, neighbors, dist = knn.findNearest(trans_coords, 1)
            dists[p] = sum(dist)

        # plt.imshow(im_roi)
        # plt.axis('off')
        # plt.show()

        min_dist = np.min(dists)
        print(min_dist)
=======
            # Find nearest spots
            ret, results, neighbors, dist = knn.findNearest(trans_coords, 1)
            if remove_outlier:
                # Remove worst fitted spot
                dist = dist[dist != np.amax(dist)]

            dists[p] = sum(dist)

        min_dist = np.min(dists)
        if debug:
            print(min_dist)
>>>>>>> f61b4130
        # See if min dist is not decreasing anymore
        if abs(min_dist_old - min_dist) < stop_criteria:
            break
        min_dist_old = min_dist
<<<<<<< HEAD
=======

>>>>>>> f61b4130
        # Low distance should correspond to high probability
        weights = 1 / dists
        # Make weights sum to 1
        weights = weights / sum(weights)

        # Importance sampling
        idxs = np.random.choice(nbr_particles, nbr_particles, p=weights)
        particles = particles[idxs, :]

<<<<<<< HEAD
=======
        # Reduce standard deviations a little every iteration
        temp_stds = temp_stds * iter_decrease ** i
>>>>>>> f61b4130
        # Distort particles
        for c in range(4):
            distort = np.random.randn(nbr_particles)
            particles[:, c] = particles[:, c] + distort * temp_stds[c]

    # Return best particle
    particle = particles[dists == dists.min(), :][0]
<<<<<<< HEAD
    # Generate transformation matrix
    t_matrix = get_translation_matrix(particle)
    return t_matrix
=======

    # Generate transformation matrix
    t_matrix = get_translation_matrix(particle)
    return t_matrix, min_dist
>>>>>>> f61b4130
<|MERGE_RESOLUTION|>--- conflicted
+++ resolved
@@ -118,10 +118,6 @@
     :param np.array particle: The four parameters x, y, scale and angle
     :return np.array t_matrix: 2D translation matrix (3 x 2)
     """
-<<<<<<< HEAD
-
-=======
->>>>>>> f61b4130
     a = particle[3] * np.cos(particle[2] * np.pi / 180)
     b = particle[3] * np.sin(particle[2] * np.pi / 180)
     t_matrix = np.array([[a, b, particle[0]],
@@ -133,17 +129,11 @@
                     spot_coords,
                     particles,
                     stds,
-<<<<<<< HEAD
-                    max_iter=50,
-                    stop_criteria=.001,
-                    iter_decrease=.8):
-=======
                     max_iter=100,
                     stop_criteria=.01,
                     iter_decrease=.8,
                     remove_outlier=False,
                     debug=False):
->>>>>>> f61b4130
     """
     Particle filtering to determine best grid location.
     Start with a number of randomly placed particles. Compute distances
@@ -158,15 +148,11 @@
     :param float stop_criteria: Absolute difference of distance between iterations
     :param float iter_decrease: Reduce standard deviations each iterations to slow
         down permutations
-<<<<<<< HEAD
-    :return np.array t_matrix: Estimated 2D translation matrix
-=======
     :param bool remove_outlier: If registration hasn't converged, remove worst fitted
         spot when running particle filter
     :param bool debug: Print total distance in each iteration if true
     :return np.array t_matrix: Estimated 2D translation matrix
     :return float min_dist: Minimum total distance from fiducials to spots
->>>>>>> f61b4130
     """
     # Pretrain spot coords
     dst = spot_coords.copy().astype(np.float32)
@@ -181,14 +167,6 @@
     # Iterate until min dist doesn't change
     min_dist_old = 10 ** 6
     for i in range(max_iter):
-<<<<<<< HEAD
-        # Reduce standard deviations a little every iteration
-        temp_stds = temp_stds * iter_decrease ** i
-
-        # im_roi = image.copy()
-        # im_roi = cv.cvtColor(im_roi, cv.COLOR_GRAY2RGB)
-=======
->>>>>>> f61b4130
 
         for p in range(nbr_particles):
             particle = particles[p]
@@ -196,23 +174,6 @@
             t_matrix = get_translation_matrix(particle)
             trans_coords = cv.transform(np.array([fiducial_coords]), t_matrix)
             trans_coords = trans_coords[0].astype(np.float32)
-<<<<<<< HEAD
-
-            # for c in range(trans_coords.shape[0]):
-            #     coord = tuple(trans_coords[c, :].astype(np.int))
-            #     cv.circle(im_roi, coord, 2, (0, 0, 255), 10)
-
-            # Find nearest spots
-            ret, results, neighbors, dist = knn.findNearest(trans_coords, 1)
-            dists[p] = sum(dist)
-
-        # plt.imshow(im_roi)
-        # plt.axis('off')
-        # plt.show()
-
-        min_dist = np.min(dists)
-        print(min_dist)
-=======
             # Find nearest spots
             ret, results, neighbors, dist = knn.findNearest(trans_coords, 1)
             if remove_outlier:
@@ -224,15 +185,11 @@
         min_dist = np.min(dists)
         if debug:
             print(min_dist)
->>>>>>> f61b4130
         # See if min dist is not decreasing anymore
         if abs(min_dist_old - min_dist) < stop_criteria:
             break
         min_dist_old = min_dist
-<<<<<<< HEAD
-=======
-
->>>>>>> f61b4130
+
         # Low distance should correspond to high probability
         weights = 1 / dists
         # Make weights sum to 1
@@ -242,11 +199,8 @@
         idxs = np.random.choice(nbr_particles, nbr_particles, p=weights)
         particles = particles[idxs, :]
 
-<<<<<<< HEAD
-=======
         # Reduce standard deviations a little every iteration
         temp_stds = temp_stds * iter_decrease ** i
->>>>>>> f61b4130
         # Distort particles
         for c in range(4):
             distort = np.random.randn(nbr_particles)
@@ -254,13 +208,7 @@
 
     # Return best particle
     particle = particles[dists == dists.min(), :][0]
-<<<<<<< HEAD
+
     # Generate transformation matrix
     t_matrix = get_translation_matrix(particle)
-    return t_matrix
-=======
-
-    # Generate transformation matrix
-    t_matrix = get_translation_matrix(particle)
-    return t_matrix, min_dist
->>>>>>> f61b4130
+    return t_matrix, min_dist