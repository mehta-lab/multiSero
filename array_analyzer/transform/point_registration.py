import cv2 as cv
import numpy as np


def create_reference_grid(center_point,
                          nbr_grid_rows=6,
                          nbr_grid_cols=6,
                          spot_dist=83):
    """
    Generate initial spot grid based on image scale, center point, spot distance
    and spot layout (nbr rows and cols).

    :param tuple center_point: (row, col) coordinates of center of grid
    :param int nbr_grid_rows: Number of spot rows
    :param int nbr_grid_cols: Number of spot columns
    :param int spot_dist: Distance between spots
    :return np.array grid_coords: (row, col) coordinates for reference spots (nbr x 2)
    """
    start_row = center_point[0] - spot_dist * (nbr_grid_rows - 1) / 2
    start_col = center_point[1] - spot_dist * (nbr_grid_cols - 1) / 2
    row_vals = np.linspace(
        start_row,
        start_row + (nbr_grid_rows - 1) * spot_dist,
        nbr_grid_rows,
    )
    col_vals = np.linspace(
        start_col,
        start_col + (nbr_grid_cols - 1) * spot_dist,
        nbr_grid_cols,
    )
    grid_cols, grid_rows = np.meshgrid(col_vals, row_vals)
    grid_cols = grid_cols.flatten()
    grid_rows = grid_rows.flatten()
    grid_coords = np.vstack([grid_rows.T, grid_cols.T]).T

    return grid_coords


def icp(source, target, max_iterate=50, matrix_diff=1.):
    """
    Iterative closest point. Expects x, y coordinates of source and target in
    an array with shape: nbr of points x 2

    :param np.array source: Source spot coordinates
    :param np.array target: Target spot coordinates
    :param int max_iterate: Maximum number of registration iterations
    :param float matrix_diff: Sum of absolute differences between transformation
        matrices after one iteration
    :return np.array t_matrix: 2D transformation matrix (2 x 3)
    """
    src = source.copy().astype(np.float32)
    dst = target.copy().astype(np.float32)

    src = np.expand_dims(src, 0)
    dst = np.expand_dims(dst, 0)

    # Initialize kNN module
    knn = cv.ml.KNearest_create()
    labels = np.array(range(dst.shape[1])).astype(np.float32)
    knn.train(dst[0], cv.ml.ROW_SAMPLE, labels)
    # Initialize transformation matrix
    t_matrix = np.eye(3)
    t_temp = np.eye(3)
    t_old = t_matrix

    # Iterate while matrix difference > threshold
    for i in range(max_iterate):

        # Find closest points
        ret, results, neighbors, dist = knn.findNearest(src[0], 1)
        # Outlier removal
        idxs = np.squeeze(neighbors.astype(np.uint8))
        dist_max = 2 * np.median(dist)
        normal_idxs = np.where(dist < dist_max)[0]
        idxs = idxs[normal_idxs]
        # Find rigid transform
        t_iter = cv.estimateRigidTransform(
            src[0, normal_idxs, :],
            dst[0, idxs, :],
            fullAffine=False,
        )
        if t_iter is None:
            print("ICP optimization failed.")
            return None
        t_temp[:2] = t_iter
        src = cv.transform(src, t_iter)
        t_matrix = np.dot(t_temp, t_matrix)
        # Estimate diff
        t_diff = sum(sum(abs(t_matrix[:2] - t_old[:2])))
        t_old = t_matrix

        if t_diff < matrix_diff:
            break

    return t_matrix[:2]


def check_reg_coords(reg_coords, im_shape, reg_ok):
    """
    Checks that all registered coordinates are within image bounds.

    :param np.array reg_coords: Registered grid coordinates (nbr spots x 2)
    :param tuple im_shape: Image shape (rows, cols)
    :param bool reg_ok: Variable determining registration is ok
    :return bool reg_ok: Variable for
    """
    # If registration is already deemed not ok, do nothing
    if not reg_ok:
        return reg_ok
    reg_max = np.max(reg_coords, axis=0)
    if reg_max[0] >= im_shape[0] or reg_max[1] >= im_shape[1]:
        reg_ok = False
    reg_min = np.min(reg_coords, axis=0)
    if np.any(reg_min <= 0):
        reg_ok = False
    return reg_ok


def create_gaussian_particles(stds,
                              mean_point=(0, 0),
                              scale_mean=1.,
                              angle_mean=0.,
                              nbr_particles=100):
    """
    Create particles from parameters x, y, scale and angle given mean and std.
    A particle is considered one set of parameters for a 2D translation matrix.

    :param np.array stds: Standard deviations of x, y, angle and scale
    :param tuple mean_point: Mean offset in x and y
    :param float scale_mean: Mean scale of translation
    :param float angle_mean: Mean angle of translation estimation
    :param int nbr_particles: Number of particles
    :return np.array particles: Set of particle coordinates (nbr particles x 4)
    """
    particles = np.empty((nbr_particles, 4))
    particles[:, 0] = mean_point[0] + (np.random.randn(nbr_particles) * stds[0])
    particles[:, 1] = mean_point[1] + (np.random.randn(nbr_particles) * stds[1])
    particles[:, 2] = angle_mean + (np.random.randn(nbr_particles) * stds[2])
    particles[:, 3] = scale_mean + (np.random.randn(nbr_particles) * stds[3])
    return particles


def get_translation_matrix(particle):
    """
    Create a 2D translation matrix from x, y, scale and angle.

    :param np.array particle: The four parameters x, y, scale and angle
    :return np.array t_matrix: 2D translation matrix (3 x 2)
    """
    a = particle[3] * np.cos(particle[2] * np.pi / 180)
    b = particle[3] * np.sin(particle[2] * np.pi / 180)
    t_matrix = np.array([[a, b, particle[0]],
                        [-b, a, particle[1]]])
    return t_matrix


def particle_filter(fiducial_coords,
                    spot_coords,
                    particles,
                    stds,
                    logger,
                    max_iter=100,
                    stop_criteria=.1,
                    iter_decrease=.8,
<<<<<<< HEAD
                    remove_outlier=False):
=======
                    nbr_outliers=0,
                    debug=False):
>>>>>>> 95b1760a
    """
    Particle filtering to determine best grid location.
    Start with a number of randomly placed particles. Compute distances
    to nearest neighbors among detected spots. Do importance sampling of
    the particles and slightly distort them while iterating until convergence.

    :param np.array fiducial_coords: Initial estimate of fiducial coordinates
    :param np.array spot_coords: Coordinates of detected spots (nbr spots x 2)
    :param np.array particles: Translation matrix parameters (nbr particles x 2)
    :param np.array stds: Standard deviations of x, y, angle, scale
    :param logging inst logger: Log total distance in each iteration
    :param int max_iter: Maximum number of iterations
    :param float stop_criteria: Absolute difference of distance between iterations
    :param float iter_decrease: Reduce standard deviations each iterations to slow
        down permutations
<<<<<<< HEAD
    :param bool remove_outlier: If registration hasn't converged, remove worst fitted
        spot when running particle filter
=======
    :param int nbr_outliers: If registration hasn't converged, remove worst fitted
        spots when running particle filter
    :param bool debug: Print total distance in each iteration if true
>>>>>>> 95b1760a
    :return np.array t_matrix: Estimated 2D translation matrix
    :return float min_dist: Minimum total distance from fiducials to spots
    """
    # Pretrain spot coords
    dst = spot_coords.copy().astype(np.float32)
    knn = cv.ml.KNearest_create()
    labels = np.array(range(dst.shape[0])).astype(np.float32)
    knn.train(dst, cv.ml.ROW_SAMPLE, labels)
    # Make sure we don't have too many outliers
    if nbr_outliers > 0:
        if len(labels) < nbr_outliers + 5 or fiducial_coords.shape[0] < nbr_outliers + 5:
            nbr_outliers = 1

    nbr_particles = particles.shape[0]
    dists = np.zeros(nbr_particles)
    temp_stds = stds.copy()
    temp_particles = particles.copy()

    # Iterate until min dist doesn't change
    min_dist_old = 10 ** 6
    for i in range(max_iter):

        for p in range(nbr_particles):
            particle = temp_particles[p]
            # Generate transformation matrix
            t_matrix = get_translation_matrix(particle)
            trans_coords = cv.transform(np.array([fiducial_coords]), t_matrix)
            trans_coords = trans_coords[0].astype(np.float32)
            # Find nearest spots
            ret, results, neighbors, dist = knn.findNearest(trans_coords, 1)
            if nbr_outliers > 0:
                # Remove worst fitted spots
                dist = np.sort(dist, axis=0)
                dist = dist[:-nbr_outliers]

            dists[p] = sum(dist)

        min_dist = np.min(dists)
        logger.debug("Particle filter {} min dist {}".format(i, min_dist))
        # See if min dist is not decreasing anymore
        if abs(min_dist_old - min_dist) < stop_criteria:
            break
        min_dist_old = min_dist

        # Low distance should correspond to high probability
        weights = 1 / dists
        # Make weights sum to 1
        weights = weights / sum(weights)

        # Importance sampling
        idxs = np.random.choice(nbr_particles, nbr_particles, p=weights)
        temp_particles = temp_particles[idxs, :]

        # Reduce standard deviations a little every iteration
        temp_stds = temp_stds * iter_decrease ** i
        # Distort particles
        for c in range(4):
            distort = np.random.randn(nbr_particles)
            temp_particles[:, c] = temp_particles[:, c] + distort * temp_stds[c]

    # Return best particle
    particle = temp_particles[dists == dists.min(), :][0]

    # Generate transformation matrix
    t_matrix = get_translation_matrix(particle)
    return t_matrix, min_dist<|MERGE_RESOLUTION|>--- conflicted
+++ resolved
@@ -162,12 +162,7 @@
                     max_iter=100,
                     stop_criteria=.1,
                     iter_decrease=.8,
-<<<<<<< HEAD
-                    remove_outlier=False):
-=======
-                    nbr_outliers=0,
-                    debug=False):
->>>>>>> 95b1760a
+                    nbr_outliers=0):
     """
     Particle filtering to determine best grid location.
     Start with a number of randomly placed particles. Compute distances
@@ -183,14 +178,8 @@
     :param float stop_criteria: Absolute difference of distance between iterations
     :param float iter_decrease: Reduce standard deviations each iterations to slow
         down permutations
-<<<<<<< HEAD
-    :param bool remove_outlier: If registration hasn't converged, remove worst fitted
-        spot when running particle filter
-=======
     :param int nbr_outliers: If registration hasn't converged, remove worst fitted
         spots when running particle filter
-    :param bool debug: Print total distance in each iteration if true
->>>>>>> 95b1760a
     :return np.array t_matrix: Estimated 2D translation matrix
     :return float min_dist: Minimum total distance from fiducials to spots
     """
@@ -203,6 +192,7 @@
     if nbr_outliers > 0:
         if len(labels) < nbr_outliers + 5 or fiducial_coords.shape[0] < nbr_outliers + 5:
             nbr_outliers = 1
+    logger.debug("Particle filter, number of outliers: {}".format(nbr_outliers))
 
     nbr_particles = particles.shape[0]
     dists = np.zeros(nbr_particles)
@@ -229,7 +219,7 @@
             dists[p] = sum(dist)
 
         min_dist = np.min(dists)
-        logger.debug("Particle filter {} min dist {}".format(i, min_dist))
+        logger.debug("Iteration: {} min dist: {}".format(i, min_dist))
         # See if min dist is not decreasing anymore
         if abs(min_dist_old - min_dist) < stop_criteria:
             break
