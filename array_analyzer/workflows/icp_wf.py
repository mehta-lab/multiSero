--- conflicted
+++ resolved
@@ -7,13 +7,11 @@
 import pandas as pd
 import re
 import cv2 as cv
-import skimage.util as u
 
 import array_analyzer.extract.image_parser as image_parser
 import array_analyzer.extract.img_processing as img_processing
 import array_analyzer.extract.txt_parser as txt_parser
 from array_analyzer.load.debug_images import *
-# from array_analyzer.transform.property_filters import *
 import array_analyzer.transform.point_registration as registration
 from array_analyzer.transform.array_generation import build_centroid_binary_blocks
 from array_analyzer.extract.img_processing import get_background
@@ -55,9 +53,6 @@
                   str(datetime.now().minute),
                   str(datetime.now().second)]),
     )
-
-<<<<<<< HEAD
-=======
     xlwriterOD = pd.ExcelWriter(os.path.join(run_path, 'ODs.xlsx'))
     pdantigen = pd.DataFrame(antigen_array)
     pdantigen.to_excel(xlwriterOD, sheet_name='antigens')
@@ -65,7 +60,6 @@
         xlwriter_int = pd.ExcelWriter(os.path.join(run_path, 'intensities.xlsx'))
         xlwriter_bg = pd.ExcelWriter(os.path.join(run_path, 'backgrounds.xlsx'))
 
->>>>>>> 30086129
     if not os.path.isdir(run_path):
         os.mkdir(run_path)
 
@@ -94,19 +88,6 @@
             params['columns'],
             dtype=object,
         )
-<<<<<<< HEAD
-=======
-        # finding center of well and cropping
-        cx, cy, r, well_mask = image_parser.find_well_border(
-            image,
-            segmethod='otsu',
-            detmethod='region',
-        )
-        im_crop_raw = image_parser.crop_image(image, cx, cy, r, border_=0)
-        # Estimate and remove background
-        background = img_processing.get_background(im_crop_raw, fit_order=2)
-        im_crop = (im_crop_raw / background * np.mean(background)).astype(np.uint8)
->>>>>>> 30086129
 
         nbr_grid_rows, nbr_grid_cols = props_array.shape
         fiducials_idx = FIDUCIALS_IDX
@@ -137,7 +118,6 @@
             nbr_particles=1000,
         )
 
-<<<<<<< HEAD
         # Optimize estimated coordinates with iterative closest point
         t_matrix = registration.particle_filter(
             fiducial_coords=fiducial_coords,
@@ -159,8 +139,6 @@
         background = img_processing.get_background(im_crop, fit_order=2)
         im_crop = (im_crop / background * np.mean(background)).astype(np.uint8)
 
-=======
->>>>>>> 30086129
         print("Time to register grid to {}: {:.3f} s".format(
             image_name,
             time.time() - start_time),
