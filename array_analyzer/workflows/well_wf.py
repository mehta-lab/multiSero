--- conflicted
+++ resolved
@@ -1,25 +1,15 @@
-<<<<<<< HEAD
 import array_analyzer.extract.image_parser as image_parser
 import array_analyzer.extract.img_processing as processing
 import array_analyzer.extract.constants as c
 from array_analyzer.extract.metadata import MetaData
-=======
-import os
-
-import array_analyzer.extract.image_parser as image_parser
-import array_analyzer.extract.img_processing as processing
 import array_analyzer.utils.io_utils as io_utils
->>>>>>> 60cef882
 
 import time
 import skimage.io as io
 import pandas as pd
 import string
-<<<<<<< HEAD
 import os
 import re
-=======
->>>>>>> 60cef882
 import numpy as np
 
 
@@ -37,17 +27,12 @@
     :return:
     """
     start = time.time()
-<<<<<<< HEAD
 
     # metadata isn't used for the well format
-    MetaData(input_folder_, output_folder_)
+    MetaData(input_dir, output_dir)
 
     os.makedirs(c.RUN_PATH, exist_ok=True)
 
-=======
-    # Make directory for processing run
-    run_dir = io_utils.make_run_dir(input_dir, output_dir)
->>>>>>> 60cef882
     # Read plate info
     plate_info = pd.read_excel(
         os.path.join(input_dir, 'Plate_Info.xlsx'),
@@ -56,8 +41,7 @@
         index_col=0,
     )
     # Write an excel file that can be read into jupyter notebook with minimal parsing.
-<<<<<<< HEAD
-    # xlwriter_int = pd.ExcelWriter(os.path.join(run_path, 'intensities.xlsx'))
+    xlwriter_int = pd.ExcelWriter(os.path.join(c.RUN_PATH, 'intensities.xlsx'))
     xl_writer_od = pd.ExcelWriter(os.path.join(c.RUN_PATH, 'ODs.xlsx'))
     pdantigen = pd.DataFrame(c.ANTIGEN_ARRAY)
     pdantigen.to_excel(xl_writer_od, sheet_name='antigens')
@@ -70,9 +54,6 @@
     # loop over images
     # ================
 
-=======
-    xlwriter_int = pd.ExcelWriter(os.path.join(run_dir, 'intensities.xlsx'))
->>>>>>> 60cef882
     # get well directories
     well_images = io_utils.get_image_paths(input_dir)
 
@@ -103,13 +84,7 @@
 
         # SAVE FOR DEBUGGING
         if debug:
-<<<<<<< HEAD
-            well_path = os.path.join(c.RUN_PATH)
-            os.makedirs(c.RUN_PATH, exist_ok=True)
-            output_name = os.path.join(well_path, well_dir)
-=======
-            output_name = os.path.join(run_dir, well_name)
->>>>>>> 60cef882
+            output_name = os.path.join(c.RUN_PATH, well_name)
 
             # Save mask of the well, cropped grayscale image, cropped spot segmentation.
             io.imsave(output_name + "_well_mask.png",
