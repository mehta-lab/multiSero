<<<<<<< HEAD
import re
import time
import os
import numpy as np
=======
# bchhun, {2020-04-02}

import array_analyzer.extract.background_estimator as background_estimator
from array_analyzer.extract.txt_parser import *
from array_analyzer.extract.img_processing import *
from array_analyzer.load.debug_images import *
from array_analyzer.transform.property_filters import *
import array_analyzer.transform.array_generation as array_gen
import array_analyzer.utils.io_utils as io_utils
import time
import skimage.io as io
>>>>>>> 60cef882
import pandas as pd
import skimage.io as io

import array_analyzer.extract.image_parser as image_parser
import array_analyzer.extract.txt_parser as txt_parser
import array_analyzer.extract.img_processing as img_processing
import array_analyzer.load.debug_plots as debug_plots
import array_analyzer.extract.constants as c
import array_analyzer.transform.array_generation as array_gen
from array_analyzer.extract.metadata import MetaData


<<<<<<< HEAD
def interp(input_folder_, output_folder_, debug=False):

    # xml = [f for f in os.listdir(input_folder_) if '.xml' in f]
    # if len(xml) > 1:
    #     raise IOError("more than one .xml file found, aborting")
    # xml_path = input_folder_+os.sep+xml[0]
=======

def interp(input_dir, output_dir, method='interp', debug=False):

    xml = [f for f in os.listdir(input_dir) if '.xml' in f]
    if len(xml) > 1:
        raise IOError("more than one .xml file found, aborting")
    xml_path = input_dir+os.sep+xml[0]
>>>>>>> 60cef882

    # parsing .xml
    # fiduc, spots, repl, params = create_xml_dict(xml_path)

    # creating our arrays
    # spot_ids = create_array(params['rows'], params['columns'])
    # antigen_array = create_array(params['rows'], params['columns'])

    # adding .xml info to these arrays
    # spot_ids = populate_array_id(spot_ids, spots)
    # spot_ids = populate_array_fiduc(spot_ids, fiduc)

    # antigen_array = populate_array_antigen(antigen_array, spot_ids, repl)

<<<<<<< HEAD
    # save a sub path for this processing run
    # run_path = output_folder_ + os.sep + f'{datetime.now().month}_{datetime.now().day}_{datetime.now().hour}_{datetime.now().minute}_{datetime.now().second}'

    MetaData(input_folder_, output_folder_)

    os.makedirs(c.RUN_PATH, exist_ok=True)

    # Write an excel file that can be read into jupyter notebook with minimal parsing.
    xlwriter_od = pd.ExcelWriter(os.path.join(c.RUN_PATH, 'python_median_ODs.xlsx'))
    if debug:
        xlwriter_int = pd.ExcelWriter(
            os.path.join(c.RUN_PATH, 'python_median_intensities.xlsx')
        )
        xlwriter_bg = pd.ExcelWriter(
            os.path.join(c.RUN_PATH, 'python_median_backgrounds.xlsx')
        )
=======
    # Make directory for processing run
    run_dir = io_utils.make_run_dir(input_dir, output_dir)

    # Write an excel file that can be read into jupyter notebook with minimal parsing.
    xlwriterOD = pd.ExcelWriter(os.path.join(run_dir, 'python_median_ODs.xlsx'))
    if debug:
        xlwriter_int = pd.ExcelWriter(os.path.join(run_dir, 'python_median_intensities.xlsx'))
        xlwriter_bg = pd.ExcelWriter(os.path.join(run_dir, 'python_median_backgrounds.xlsx'))

    # Initialize background estimator
    bg_estimator = background_estimator.BackgroundEstimator2D(
        block_size=128,
        order=2,
        normalize=False,
    )

    # Initialize background estimator
    bg_estimator = background_estimator.BackgroundEstimator2D(
        block_size=128,
        order=2,
        normalize=False,
    )
>>>>>>> 60cef882

    # ================
    # loop over images => good place for multiproc?  careful with columns in report
    # ================
    well_images = io_utils.get_image_paths(input_dir)

<<<<<<< HEAD
    output_name = None

    for well in wellimages:
        start = time.time()
        image, image_name = image_parser.read_to_grey(input_folder_, well)
        print(image_name)
=======
    for well_name, im_path in well_images.items():
        start = time.time()
        image = io_utils.read_gray_im(im_path)
>>>>>>> 60cef882

        spot_props_array = txt_parser.create_array(c.params['rows'], c.params['columns'], dtype=object)
        bgprops_array = txt_parser.create_array(c.params['rows'], c.params['columns'], dtype=object)

        # finding center of well and cropping
        well_center, well_radi, well_mask = image_parser.find_well_border(image, detmethod='region', segmethod='otsu')
        im_crop, _ = \
            img_processing.crop_image_at_center(image, well_center, 2 * well_radi, 2 * well_radi)

        # find center of spots from crop
<<<<<<< HEAD
        spot_mask = img_processing.thresh_and_binarize(im_crop, method='bright_spots')
        background = img_processing.get_background(im_crop, fit_order=2)
=======
        spot_mask = thresh_and_binarize(im_crop, method='bright_spots')
        background = bg_estimator.get_background(im_crop)
>>>>>>> 60cef882

        spot_props = image_parser.generate_props(spot_mask, intensity_image_=im_crop)

        if debug:
<<<<<<< HEAD
            well_path = os.path.join(c.RUN_PATH)
            os.makedirs(c.RUN_PATH, exist_ok=True)
            output_name = os.path.join(well_path, image_name[:-4])
=======
            output_name = os.path.join(run_dir, well_name)
>>>>>>> 60cef882

            # # Save mask of the well, cropped grayscale image, cropped spot segmentation.
            io.imsave(output_name + "_well_mask.png",
                      (255 * well_mask).astype('uint8'))
            io.imsave(output_name + "_crop.png",
                      (255 * im_crop).astype('uint8'))
            io.imsave(output_name + "_crop_binary.png",
                      (255 * spot_mask).astype('uint8'))

            # Evaluate accuracy of background estimation with green (image), magenta (background) overlay.
            im_bg_overlay = np.stack([background, im_crop, background], axis=2)
            io.imsave(output_name + "_crop_bg_overlay.png",
                      (255 * im_bg_overlay).astype('uint8'))

        bg_props = image_parser.generate_props(spot_mask, intensity_image_=background)
        # eccentricities = np.array([prop.eccentricity for prop in spot_props])
        # eccent_ub = eccentricities.mean() + 2.5 * eccentricities.std()
        # spot_props = select_props(spot_props, attribute="area", condition="greater_than", condition_value=300)
        # spot_props = select_props(spot_props, attribute="eccentricity", condition="less_than",
        #                           condition_value=eccent_ub)
        spot_labels = [p.label for p in spot_props]
        bg_props = image_parser.select_props(bg_props, attribute="label", condition="is_in", condition_value=spot_labels)

<<<<<<< HEAD
        crop_coords = \
            image_parser.grid_from_centroids(spot_props,
                               im_crop,
                               background,
                               c.params['rows'],
                               c.params['columns'],
                               )
        props_by_loc, bgprops_by_loc = \
            array_gen.get_spot_intensity(
                coords=crop_coords,
                im_int=im_crop,
                background=background,
                params=c.params
            )
        props_array_placed = image_parser.assign_props_to_array(spot_props_array, props_by_loc)
        bgprops_array = image_parser.assign_props_to_array(bgprops_array, bgprops_by_loc)
=======
        crop_coords = grid_from_centroids(
            spot_props,
            im_crop,
            background,
            params['rows'],
            params['columns'],
        )
        props_by_loc, bgprops_by_loc = array_gen.get_spot_intensity(
            coords=crop_coords,
            im_int=im_crop,
            background=background,
            params=params,
        )
        props_array_placed = assign_props_to_array(spot_props_array, props_by_loc)
        bgprops_array = assign_props_to_array(bgprops_array, bgprops_by_loc)
>>>>>>> 60cef882

        od_well, int_well, bg_well = image_parser.compute_od(props_array_placed, bgprops_array)

        pd_OD = pd.DataFrame(od_well)
<<<<<<< HEAD
        pd_OD.to_excel(xlwriter_od, sheet_name=image_name[:-4])
=======
        pd_OD.to_excel(xlwriterOD, sheet_name=well_name)
>>>>>>> 60cef882

        stop = time.time()
        print(f"\ttime to process={stop-start}")

        # SAVE FOR DEBUGGING
        if debug:
            # Save spot and background intensities.
            pd_int = pd.DataFrame(int_well)
            pd_int.to_excel(xlwriter_int, sheet_name=well_name)
            pd_bg = pd.DataFrame(bg_well)
            pd_bg.to_excel(xlwriter_bg, sheet_name=well_name)

            # This plot shows which spots have been assigned what index.
            debug_plots.plot_centroid_overlay(
                im_crop,
                c.params,
                props_by_loc,
                bgprops_by_loc,
                output_name,
            )
            debug_plots.plot_od(
                od_well,
                int_well,
                bg_well,
                output_name,
            )
            # save a composite of all spots, where spots are from source or from region prop
            debug_plots.save_composite_spots(im_crop, props_array_placed, output_name, from_source=True)
            debug_plots.save_composite_spots(im_crop, props_array_placed, output_name, from_source=False)

            stop2 = time.time()
            print(f"\ttime to save debug={stop2-stop}")
    if debug:
        xlwriter_int.close()
        xlwriter_bg.close()
    xlwriter_od.close()<|MERGE_RESOLUTION|>--- conflicted
+++ resolved
@@ -1,21 +1,7 @@
-<<<<<<< HEAD
 import re
 import time
 import os
 import numpy as np
-=======
-# bchhun, {2020-04-02}
-
-import array_analyzer.extract.background_estimator as background_estimator
-from array_analyzer.extract.txt_parser import *
-from array_analyzer.extract.img_processing import *
-from array_analyzer.load.debug_images import *
-from array_analyzer.transform.property_filters import *
-import array_analyzer.transform.array_generation as array_gen
-import array_analyzer.utils.io_utils as io_utils
-import time
-import skimage.io as io
->>>>>>> 60cef882
 import pandas as pd
 import skimage.io as io
 
@@ -25,25 +11,18 @@
 import array_analyzer.load.debug_plots as debug_plots
 import array_analyzer.extract.constants as c
 import array_analyzer.transform.array_generation as array_gen
+import array_analyzer.extract.background_estimator as background_estimator
+import array_analyzer.utils.io_utils as io_utils
+
 from array_analyzer.extract.metadata import MetaData
 
 
-<<<<<<< HEAD
-def interp(input_folder_, output_folder_, debug=False):
+def interp(input_dir, output_dir, debug=False):
 
     # xml = [f for f in os.listdir(input_folder_) if '.xml' in f]
     # if len(xml) > 1:
     #     raise IOError("more than one .xml file found, aborting")
     # xml_path = input_folder_+os.sep+xml[0]
-=======
-
-def interp(input_dir, output_dir, method='interp', debug=False):
-
-    xml = [f for f in os.listdir(input_dir) if '.xml' in f]
-    if len(xml) > 1:
-        raise IOError("more than one .xml file found, aborting")
-    xml_path = input_dir+os.sep+xml[0]
->>>>>>> 60cef882
 
     # parsing .xml
     # fiduc, spots, repl, params = create_xml_dict(xml_path)
@@ -58,11 +37,10 @@
 
     # antigen_array = populate_array_antigen(antigen_array, spot_ids, repl)
 
-<<<<<<< HEAD
     # save a sub path for this processing run
     # run_path = output_folder_ + os.sep + f'{datetime.now().month}_{datetime.now().day}_{datetime.now().hour}_{datetime.now().minute}_{datetime.now().second}'
 
-    MetaData(input_folder_, output_folder_)
+    MetaData(input_dir, output_dir)
 
     os.makedirs(c.RUN_PATH, exist_ok=True)
 
@@ -75,15 +53,6 @@
         xlwriter_bg = pd.ExcelWriter(
             os.path.join(c.RUN_PATH, 'python_median_backgrounds.xlsx')
         )
-=======
-    # Make directory for processing run
-    run_dir = io_utils.make_run_dir(input_dir, output_dir)
-
-    # Write an excel file that can be read into jupyter notebook with minimal parsing.
-    xlwriterOD = pd.ExcelWriter(os.path.join(run_dir, 'python_median_ODs.xlsx'))
-    if debug:
-        xlwriter_int = pd.ExcelWriter(os.path.join(run_dir, 'python_median_intensities.xlsx'))
-        xlwriter_bg = pd.ExcelWriter(os.path.join(run_dir, 'python_median_backgrounds.xlsx'))
 
     # Initialize background estimator
     bg_estimator = background_estimator.BackgroundEstimator2D(
@@ -98,25 +67,15 @@
         order=2,
         normalize=False,
     )
->>>>>>> 60cef882
 
     # ================
     # loop over images => good place for multiproc?  careful with columns in report
     # ================
     well_images = io_utils.get_image_paths(input_dir)
 
-<<<<<<< HEAD
-    output_name = None
-
-    for well in wellimages:
-        start = time.time()
-        image, image_name = image_parser.read_to_grey(input_folder_, well)
-        print(image_name)
-=======
     for well_name, im_path in well_images.items():
         start = time.time()
         image = io_utils.read_gray_im(im_path)
->>>>>>> 60cef882
 
         spot_props_array = txt_parser.create_array(c.params['rows'], c.params['columns'], dtype=object)
         bgprops_array = txt_parser.create_array(c.params['rows'], c.params['columns'], dtype=object)
@@ -127,24 +86,13 @@
             img_processing.crop_image_at_center(image, well_center, 2 * well_radi, 2 * well_radi)
 
         # find center of spots from crop
-<<<<<<< HEAD
         spot_mask = img_processing.thresh_and_binarize(im_crop, method='bright_spots')
         background = img_processing.get_background(im_crop, fit_order=2)
-=======
-        spot_mask = thresh_and_binarize(im_crop, method='bright_spots')
-        background = bg_estimator.get_background(im_crop)
->>>>>>> 60cef882
 
         spot_props = image_parser.generate_props(spot_mask, intensity_image_=im_crop)
 
         if debug:
-<<<<<<< HEAD
-            well_path = os.path.join(c.RUN_PATH)
-            os.makedirs(c.RUN_PATH, exist_ok=True)
-            output_name = os.path.join(well_path, image_name[:-4])
-=======
-            output_name = os.path.join(run_dir, well_name)
->>>>>>> 60cef882
+            output_name = os.path.join(c.RUN_PATH, well_name)
 
             # # Save mask of the well, cropped grayscale image, cropped spot segmentation.
             io.imsave(output_name + "_well_mask.png",
@@ -168,49 +116,26 @@
         spot_labels = [p.label for p in spot_props]
         bg_props = image_parser.select_props(bg_props, attribute="label", condition="is_in", condition_value=spot_labels)
 
-<<<<<<< HEAD
-        crop_coords = \
-            image_parser.grid_from_centroids(spot_props,
-                               im_crop,
-                               background,
-                               c.params['rows'],
-                               c.params['columns'],
-                               )
-        props_by_loc, bgprops_by_loc = \
-            array_gen.get_spot_intensity(
-                coords=crop_coords,
-                im_int=im_crop,
-                background=background,
-                params=c.params
-            )
-        props_array_placed = image_parser.assign_props_to_array(spot_props_array, props_by_loc)
-        bgprops_array = image_parser.assign_props_to_array(bgprops_array, bgprops_by_loc)
-=======
-        crop_coords = grid_from_centroids(
+        crop_coords = image_parser.grid_from_centroids(
             spot_props,
             im_crop,
             background,
-            params['rows'],
-            params['columns'],
+            c.params['rows'],
+            c.params['columns']
         )
         props_by_loc, bgprops_by_loc = array_gen.get_spot_intensity(
             coords=crop_coords,
             im_int=im_crop,
             background=background,
-            params=params,
+            params=c.params
         )
-        props_array_placed = assign_props_to_array(spot_props_array, props_by_loc)
-        bgprops_array = assign_props_to_array(bgprops_array, bgprops_by_loc)
->>>>>>> 60cef882
+        props_array_placed = image_parser.assign_props_to_array(spot_props_array, props_by_loc)
+        bgprops_array = image_parser.assign_props_to_array(bgprops_array, bgprops_by_loc)
 
         od_well, int_well, bg_well = image_parser.compute_od(props_array_placed, bgprops_array)
 
         pd_OD = pd.DataFrame(od_well)
-<<<<<<< HEAD
-        pd_OD.to_excel(xlwriter_od, sheet_name=image_name[:-4])
-=======
-        pd_OD.to_excel(xlwriterOD, sheet_name=well_name)
->>>>>>> 60cef882
+        pd_OD.to_excel(xlwriter_od, sheet_name=well_name)
 
         stop = time.time()
         print(f"\ttime to process={stop-start}")
