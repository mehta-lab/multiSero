<<<<<<< HEAD
import re
import time
import os
import numpy as np
=======
# bchhun, {2020-04-02}

import array_analyzer.extract.background_estimator as background_estimator
from array_analyzer.extract.txt_parser import *
from array_analyzer.extract.img_processing import *
from array_analyzer.load.debug_images import *
from array_analyzer.transform.property_filters import *
import array_analyzer.transform.array_generation as array_gen
import array_analyzer.utils.io_utils as io_utils
import time
import skimage.io as io
>>>>>>> aa532f8e
import pandas as pd
import skimage.io as io

import array_analyzer.extract.image_parser as image_parser
import array_analyzer.extract.txt_parser as txt_parser
import array_analyzer.extract.img_processing as img_processing
import array_analyzer.load.debug_plots as debug_plots
import array_analyzer.extract.constants as c
import array_analyzer.transform.array_generation as array_gen
import array_analyzer.extract.background_estimator as background_estimator
import array_analyzer.utils.io_utils as io_utils

from array_analyzer.extract.metadata import MetaData


<<<<<<< HEAD
def interp(input_dir, output_dir, debug=False):

    # xml = [f for f in os.listdir(input_folder_) if '.xml' in f]
    # if len(xml) > 1:
    #     raise IOError("more than one .xml file found, aborting")
    # xml_path = input_folder_+os.sep+xml[0]
=======
def interp(input_dir, output_dir, method='interp', debug=False):

    xml = [f for f in os.listdir(input_dir) if '.xml' in f]
    if len(xml) > 1:
        raise IOError("more than one .xml file found, aborting")
    xml_path = input_dir+os.sep+xml[0]
>>>>>>> aa532f8e

    # parsing .xml
    # fiduc, spots, repl, params = create_xml_dict(xml_path)

    # creating our arrays
    # spot_ids = create_array(params['rows'], params['columns'])
    # antigen_array = create_array(params['rows'], params['columns'])

    # adding .xml info to these arrays
    # spot_ids = populate_array_id(spot_ids, spots)
    # spot_ids = populate_array_fiduc(spot_ids, fiduc)

    # antigen_array = populate_array_antigen(antigen_array, spot_ids, repl)

<<<<<<< HEAD
    # save a sub path for this processing run
    # run_path = output_folder_ + os.sep + f'{datetime.now().month}_{datetime.now().day}_{datetime.now().hour}_{datetime.now().minute}_{datetime.now().second}'

    MetaData(input_dir, output_dir)

    os.makedirs(c.RUN_PATH, exist_ok=True)

    # Write an excel file that can be read into jupyter notebook with minimal parsing.
    xlwriter_od = pd.ExcelWriter(os.path.join(c.RUN_PATH, 'python_median_ODs.xlsx'))
    if debug:
        xlwriter_int = pd.ExcelWriter(
            os.path.join(c.RUN_PATH, 'python_median_intensities.xlsx')
        )
        xlwriter_bg = pd.ExcelWriter(
            os.path.join(c.RUN_PATH, 'python_median_backgrounds.xlsx')
        )
=======
    # Make directory for processing run
    run_dir = io_utils.make_run_dir(input_dir, output_dir)

    # Write an excel file that can be read into jupyter notebook with minimal parsing.
    xlwriterOD = pd.ExcelWriter(os.path.join(run_dir, 'python_median_ODs.xlsx'))
    if debug:
        xlwriter_int = pd.ExcelWriter(os.path.join(run_dir, 'python_median_intensities.xlsx'))
        xlwriter_bg = pd.ExcelWriter(os.path.join(run_dir, 'python_median_backgrounds.xlsx'))
>>>>>>> aa532f8e

    # Initialize background estimator
    bg_estimator = background_estimator.BackgroundEstimator2D(
        block_size=128,
        order=2,
        normalize=False,
    )

    # Initialize background estimator
    bg_estimator = background_estimator.BackgroundEstimator2D(
        block_size=128,
        order=2,
        normalize=False,
    )

    # ================
    # loop over images => good place for multiproc?  careful with columns in report
    # ================
    well_images = io_utils.get_image_paths(input_dir)

    for well_name, im_path in well_images.items():
        start = time.time()
        image = io_utils.read_gray_im(im_path)

        spot_props_array = txt_parser.create_array(c.params['rows'], c.params['columns'], dtype=object)
        bgprops_array = txt_parser.create_array(c.params['rows'], c.params['columns'], dtype=object)

        # finding center of well and cropping
        well_center, well_radi, well_mask = image_parser.find_well_border(image, detmethod='region', segmethod='otsu')
        im_crop, _ = \
            img_processing.crop_image_at_center(image, well_center, 2 * well_radi, 2 * well_radi)

        # find center of spots from crop
<<<<<<< HEAD
        spot_mask = img_processing.thresh_and_binarize(im_crop, method='bright_spots')
=======
        spot_mask = thresh_and_binarize(im_crop, method='bright_spots')
>>>>>>> aa532f8e
        background = bg_estimator.get_background(im_crop)

        spot_props = image_parser.generate_props(spot_mask, intensity_image_=im_crop)

        if debug:
<<<<<<< HEAD
            output_name = os.path.join(c.RUN_PATH, well_name)
=======
            output_name = os.path.join(run_dir, well_name)
>>>>>>> aa532f8e

            # # Save mask of the well, cropped grayscale image, cropped spot segmentation.
            io.imsave(output_name + "_well_mask.png",
                      (255 * well_mask).astype('uint8'))
            io.imsave(output_name + "_crop.png",
                      (255 * im_crop).astype('uint8'))
            io.imsave(output_name + "_crop_binary.png",
                      (255 * spot_mask).astype('uint8'))

            # Evaluate accuracy of background estimation with green (image), magenta (background) overlay.
            im_bg_overlay = np.stack([background, im_crop, background], axis=2)
            io.imsave(output_name + "_crop_bg_overlay.png",
                      (255 * im_bg_overlay).astype('uint8'))

        bg_props = image_parser.generate_props(spot_mask, intensity_image_=background)
        # eccentricities = np.array([prop.eccentricity for prop in spot_props])
        # eccent_ub = eccentricities.mean() + 2.5 * eccentricities.std()
        # spot_props = select_props(spot_props, attribute="area", condition="greater_than", condition_value=300)
        # spot_props = select_props(spot_props, attribute="eccentricity", condition="less_than",
        #                           condition_value=eccent_ub)
        spot_labels = [p.label for p in spot_props]
<<<<<<< HEAD
        bg_props = image_parser.select_props(bg_props, attribute="label", condition="is_in", condition_value=spot_labels)

        crop_coords = image_parser.grid_from_centroids(
            spot_props,
            im_crop,
            background,
            c.params['rows'],
            c.params['columns']
=======
        bg_props = select_props(bg_props, attribute="label", condition="is_in", condition_value=spot_labels)

        crop_coords = grid_from_centroids(
            spot_props,
            im_crop,
            background,
            params['rows'],
            params['columns'],
>>>>>>> aa532f8e
        )
        props_by_loc, bgprops_by_loc = array_gen.get_spot_intensity(
            coords=crop_coords,
            im_int=im_crop,
            background=background,
<<<<<<< HEAD
            params=c.params
        )
        props_array_placed = image_parser.assign_props_to_array(spot_props_array, props_by_loc)
        bgprops_array = image_parser.assign_props_to_array(bgprops_array, bgprops_by_loc)

        od_well, int_well, bg_well = image_parser.compute_od(props_array_placed, bgprops_array)

        pd_OD = pd.DataFrame(od_well)
        pd_OD.to_excel(xlwriter_od, sheet_name=well_name)
=======
            params=params,
        )
        props_array_placed = assign_props_to_array(spot_props_array, props_by_loc)
        bgprops_array = assign_props_to_array(bgprops_array, bgprops_by_loc)

        od_well, int_well, bg_well = compute_od(props_array_placed, bgprops_array)

        pd_OD = pd.DataFrame(od_well)
        pd_OD.to_excel(xlwriterOD, sheet_name=well_name)
>>>>>>> aa532f8e

        stop = time.time()
        print(f"\ttime to process={stop-start}")

        # SAVE FOR DEBUGGING
        if debug:
            # Save spot and background intensities.
            pd_int = pd.DataFrame(int_well)
            pd_int.to_excel(xlwriter_int, sheet_name=well_name)
            pd_bg = pd.DataFrame(bg_well)
            pd_bg.to_excel(xlwriter_bg, sheet_name=well_name)

            # This plot shows which spots have been assigned what index.
            debug_plots.plot_centroid_overlay(
                im_crop,
                c.params,
                props_by_loc,
                bgprops_by_loc,
                output_name,
            )
            debug_plots.plot_od(
                od_well,
                int_well,
                bg_well,
                output_name,
            )
            # save a composite of all spots, where spots are from source or from region prop
            debug_plots.save_composite_spots(im_crop, props_array_placed, output_name, from_source=True)
            debug_plots.save_composite_spots(im_crop, props_array_placed, output_name, from_source=False)

            stop2 = time.time()
            print(f"\ttime to save debug={stop2-stop}")
    if debug:
        xlwriter_int.close()
        xlwriter_bg.close()
    xlwriter_od.close()<|MERGE_RESOLUTION|>--- conflicted
+++ resolved
@@ -1,21 +1,7 @@
-<<<<<<< HEAD
 import re
 import time
 import os
 import numpy as np
-=======
-# bchhun, {2020-04-02}
-
-import array_analyzer.extract.background_estimator as background_estimator
-from array_analyzer.extract.txt_parser import *
-from array_analyzer.extract.img_processing import *
-from array_analyzer.load.debug_images import *
-from array_analyzer.transform.property_filters import *
-import array_analyzer.transform.array_generation as array_gen
-import array_analyzer.utils.io_utils as io_utils
-import time
-import skimage.io as io
->>>>>>> aa532f8e
 import pandas as pd
 import skimage.io as io
 
@@ -31,21 +17,7 @@
 from array_analyzer.extract.metadata import MetaData
 
 
-<<<<<<< HEAD
-def interp(input_dir, output_dir, debug=False):
-
-    # xml = [f for f in os.listdir(input_folder_) if '.xml' in f]
-    # if len(xml) > 1:
-    #     raise IOError("more than one .xml file found, aborting")
-    # xml_path = input_folder_+os.sep+xml[0]
-=======
 def interp(input_dir, output_dir, method='interp', debug=False):
-
-    xml = [f for f in os.listdir(input_dir) if '.xml' in f]
-    if len(xml) > 1:
-        raise IOError("more than one .xml file found, aborting")
-    xml_path = input_dir+os.sep+xml[0]
->>>>>>> aa532f8e
 
     # parsing .xml
     # fiduc, spots, repl, params = create_xml_dict(xml_path)
@@ -60,7 +32,8 @@
 
     # antigen_array = populate_array_antigen(antigen_array, spot_ids, repl)
 
-<<<<<<< HEAD
+    # Make directory for processing run
+    run_dir = io_utils.make_run_dir(input_dir, output_dir)
     # save a sub path for this processing run
     # run_path = output_folder_ + os.sep + f'{datetime.now().month}_{datetime.now().day}_{datetime.now().hour}_{datetime.now().minute}_{datetime.now().second}'
 
@@ -77,16 +50,6 @@
         xlwriter_bg = pd.ExcelWriter(
             os.path.join(c.RUN_PATH, 'python_median_backgrounds.xlsx')
         )
-=======
-    # Make directory for processing run
-    run_dir = io_utils.make_run_dir(input_dir, output_dir)
-
-    # Write an excel file that can be read into jupyter notebook with minimal parsing.
-    xlwriterOD = pd.ExcelWriter(os.path.join(run_dir, 'python_median_ODs.xlsx'))
-    if debug:
-        xlwriter_int = pd.ExcelWriter(os.path.join(run_dir, 'python_median_intensities.xlsx'))
-        xlwriter_bg = pd.ExcelWriter(os.path.join(run_dir, 'python_median_backgrounds.xlsx'))
->>>>>>> aa532f8e
 
     # Initialize background estimator
     bg_estimator = background_estimator.BackgroundEstimator2D(
@@ -120,21 +83,13 @@
             img_processing.crop_image_at_center(image, well_center, 2 * well_radi, 2 * well_radi)
 
         # find center of spots from crop
-<<<<<<< HEAD
         spot_mask = img_processing.thresh_and_binarize(im_crop, method='bright_spots')
-=======
-        spot_mask = thresh_and_binarize(im_crop, method='bright_spots')
->>>>>>> aa532f8e
         background = bg_estimator.get_background(im_crop)
 
         spot_props = image_parser.generate_props(spot_mask, intensity_image_=im_crop)
 
         if debug:
-<<<<<<< HEAD
             output_name = os.path.join(c.RUN_PATH, well_name)
-=======
-            output_name = os.path.join(run_dir, well_name)
->>>>>>> aa532f8e
 
             # # Save mask of the well, cropped grayscale image, cropped spot segmentation.
             io.imsave(output_name + "_well_mask.png",
@@ -156,7 +111,6 @@
         # spot_props = select_props(spot_props, attribute="eccentricity", condition="less_than",
         #                           condition_value=eccent_ub)
         spot_labels = [p.label for p in spot_props]
-<<<<<<< HEAD
         bg_props = image_parser.select_props(bg_props, attribute="label", condition="is_in", condition_value=spot_labels)
 
         crop_coords = image_parser.grid_from_centroids(
@@ -165,22 +119,11 @@
             background,
             c.params['rows'],
             c.params['columns']
-=======
-        bg_props = select_props(bg_props, attribute="label", condition="is_in", condition_value=spot_labels)
-
-        crop_coords = grid_from_centroids(
-            spot_props,
-            im_crop,
-            background,
-            params['rows'],
-            params['columns'],
->>>>>>> aa532f8e
         )
         props_by_loc, bgprops_by_loc = array_gen.get_spot_intensity(
             coords=crop_coords,
             im_int=im_crop,
             background=background,
-<<<<<<< HEAD
             params=c.params
         )
         props_array_placed = image_parser.assign_props_to_array(spot_props_array, props_by_loc)
@@ -190,17 +133,6 @@
 
         pd_OD = pd.DataFrame(od_well)
         pd_OD.to_excel(xlwriter_od, sheet_name=well_name)
-=======
-            params=params,
-        )
-        props_array_placed = assign_props_to_array(spot_props_array, props_by_loc)
-        bgprops_array = assign_props_to_array(bgprops_array, bgprops_by_loc)
-
-        od_well, int_well, bg_well = compute_od(props_array_placed, bgprops_array)
-
-        pd_OD = pd.DataFrame(od_well)
-        pd_OD.to_excel(xlwriterOD, sheet_name=well_name)
->>>>>>> aa532f8e
 
         stop = time.time()
         print(f"\ttime to process={stop-start}")
