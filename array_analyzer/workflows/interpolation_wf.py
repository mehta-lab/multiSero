# bchhun, {2020-04-02}

<<<<<<< HEAD
import os

import array_analyzer.extract.image_parser as image_parser
import array_analyzer.extract.txt_parser as txt_parser
import array_analyzer.extract.img_processing as img_processing
import array_analyzer.load.debug_plots as debug_plots
import array_analyzer.extract.constants as c
from array_analyzer.extract.metadata import MetaData

=======
from array_analyzer.extract.txt_parser import *
from array_analyzer.extract.img_processing import *
from array_analyzer.load.debug_images import *
from array_analyzer.transform.property_filters import *
import array_analyzer.transform.array_generation as array_gen
import re
>>>>>>> f61b4130
import time
import skimage.io as io
import pandas as pd
import numpy as np
import re

SCENION_SPOT_DIST = 82

def interp(input_folder_, output_folder_, method='interp', debug=False):
    """

    :param input_folder_:
    :param output_folder_:
    :param method:
    :param debug:
    :return:
    """

    MetaData(input_folder_, output_folder_)

    os.makedirs(c.RUN_PATH, exist_ok=True)

    # Write an excel file that can be read into jupyter notebook with minimal parsing.
<<<<<<< HEAD
    xl_writer_od = pd.ExcelWriter(os.path.join(c.RUN_PATH, 'ODs.xlsx'))
    pdantigen = pd.DataFrame(c.ANTIGEN_ARRAY)
    pdantigen.to_excel(xl_writer_od, sheet_name='antigens')
=======
    xlwriterOD = pd.ExcelWriter(os.path.join(run_path, 'python_median_ODs.xlsx'))
    if debug:
        xlwriter_int = pd.ExcelWriter(os.path.join(run_path, 'python_median_intensities.xlsx'))
        xlwriter_bg = pd.ExcelWriter(os.path.join(run_path, 'python_median_backgrounds.xlsx'))
>>>>>>> f61b4130

    if debug:
        xlwriter_int = pd.ExcelWriter(os.path.join(c.RUN_PATH, 'intensities.xlsx'))
        xlwriter_bg = pd.ExcelWriter(os.path.join(c.RUN_PATH, 'backgrounds.xlsx'))

    # ================
    # loop over images => good place for multiproc?  careful with columns in report
    # ================
    images = [file for file in os.listdir(input_folder_) if '.png' in file or '.tif' in file or '.jpg' in file]

    # remove any images that are not images of wells.
    wellimages = [file for file in images if re.match(r'[A-P][0-9]{1,2}', file)]

    # sort by letter, then by number (with '10' coming AFTER '9')
    wellimages.sort(key=lambda x: (x[0], int(x[1:-4])))

    # wellimages = ['H10.png','H11.png','H12.png']
    # wellimages = ['B8.png', 'D5.png']
    # wellimages = ['A12.png', 'A11.png', 'A8.png', 'A1.png']
    # wellimages = ['A4.png']
    # wellimages = ['E11.png']
    well_path = None
    output_name = None

    for well in wellimages:
        start = time.time()
        image, image_name = image_parser.read_to_grey(input_folder_, well)
        print(image_name)

        spot_props_array = txt_parser.create_array(c.params['rows'], c.params['columns'], dtype=object)
        bgprops_array = txt_parser.create_array(c.params['rows'], c.params['columns'], dtype=object)

        # finding center of well and cropping
<<<<<<< HEAD
        cx, cy, r, well_mask = image_parser.find_well_border(image, detmethod='region', segmethod='otsu')
        im_crop = image_parser.crop_image(image, cx, cy, r, border_=0)
=======
        well_center, well_radi, well_mask = find_well_border(image, detmethod='region', segmethod='otsu')
        im_crop, _ = \
            crop_image_at_center(image, well_center, 2 * well_radi, 2 * well_radi)
>>>>>>> f61b4130

        # find center of spots from crop
        spot_mask = image_parser.thresh_and_binarize(im_crop, method='bright_spots')
        background = img_processing.get_background(im_crop, fit_order=2)


        spot_props = image_parser.generate_props(spot_mask, intensity_image_=im_crop)

<<<<<<< HEAD
        if method == 'fit':
            spot_props = image_parser.select_props(spot_props, attribute="area", condition="greater_than", condition_value=300)
            fiducial_locations = [(0, 0), (0, 1), (0, 5), (7, 0), (7, 5)]
            pix_size = 0.0049 # in mm
            props_by_loc = image_parser.find_fiducials_markers(spot_props,
                                                  fiducial_locations,
                                                  c.params['rows'],
                                                  c.params['columns'],
                                                  c.params['v_pitch'],
                                                  c.params['h_pitch'],
                                                  im_crop.shape,
                                                  pix_size)

            spot_props_array = image_parser.assign_props_to_array_2(spot_props_array, props_by_loc)

            # use the spot_props_array to find fiducials, create a new spot_mask "placed" on the array
            placed_spotmask = image_parser.build_and_place_block_array(spot_props_array, spot_mask, c.params, return_type='region')

            spot_props = image_parser.generate_props(placed_spotmask, intensity_image_=im_crop)
            bg_props = image_parser.generate_props(placed_spotmask, intensity_image_=background)

            spot_labels = [p.label for p in spot_props]
            bg_props = image_parser.select_props(bg_props, attribute="label", condition="is_in", condition_value=spot_labels)

            props_placed_by_loc = image_parser.generate_props_dict(spot_props,
                                                      c.params['rows'],
                                                      c.params['columns'],
                                                      min_area=100)
            bgprops_by_loc = image_parser.generate_props_dict(bg_props,
                                                 c.params['rows'],
                                                 c.params['columns'],
                                                 min_area=100)
        elif method == 'interp':
            bg_props = image_parser.generate_props(spot_mask, intensity_image_=background)
            eccentricities = np.array([prop.eccentricity for prop in spot_props])
            eccent_ub = eccentricities.mean() + 2 * eccentricities.std()
            # spot_props = select_props(spot_props, attribute="area", condition="greater_than", condition_value=300)
            spot_props = image_parser.select_props(spot_props, attribute="eccentricity", condition="less_than",
                                      condition_value=eccent_ub)
            spot_labels = [p.label for p in spot_props]
            bg_props = image_parser.select_props(bg_props, attribute="label", condition="is_in", condition_value=spot_labels)

            props_placed_by_loc = image_parser.grid_from_centroids(spot_props,
                                               im_crop,
                                               c.params['rows'],
                                               c.params['columns'],
                                               )
            # This call to generate_props_dict is excessive.
            # Both spot_props and bgprops can be assigned locations in previous call.

            bgprops_by_loc = image_parser.grid_from_centroids(bg_props,
                                                 background,
                                                 c.params['rows'],
                                                 c.params['columns'],
                                                 )
        props_array_placed = image_parser.assign_props_to_array(spot_props_array, props_placed_by_loc)
        bgprops_array = image_parser.assign_props_to_array(bgprops_array, bgprops_by_loc)

        # todo: further calculations using bgprops, spot_props here
        # TODO: compute spot and background intensities,
        #  and then show them on a plate like graphic (visualize_elisa_spots).
        od_well, int_well, bg_well = image_parser.compute_od(props_array_placed, bgprops_array)
=======
        if debug:
            well_path = os.path.join(run_path)
            os.makedirs(run_path, exist_ok=True)
            output_name = os.path.join(well_path, image_name[:-4])

            # # Save mask of the well, cropped grayscale image, cropped spot segmentation.
            io.imsave(output_name + "_well_mask.png",
                      (255 * well_mask).astype('uint8'))
            io.imsave(output_name + "_crop.png",
                      (255 * im_crop).astype('uint8'))
            io.imsave(output_name + "_crop_binary.png",
                      (255 * spot_mask).astype('uint8'))

            # Evaluate accuracy of background estimation with green (image), magenta (background) overlay.
            im_bg_overlay = np.stack([background, im_crop, background], axis=2)
            io.imsave(output_name + "_crop_bg_overlay.png",
                      (255 * im_bg_overlay).astype('uint8'))

        bg_props = generate_props(spot_mask, intensity_image_=background)
        # eccentricities = np.array([prop.eccentricity for prop in spot_props])
        # eccent_ub = eccentricities.mean() + 2.5 * eccentricities.std()
        # spot_props = select_props(spot_props, attribute="area", condition="greater_than", condition_value=300)
        # spot_props = select_props(spot_props, attribute="eccentricity", condition="less_than",
        #                           condition_value=eccent_ub)
        spot_labels = [p.label for p in spot_props]
        bg_props = select_props(bg_props, attribute="label", condition="is_in", condition_value=spot_labels)

        crop_coords = \
            grid_from_centroids(spot_props,
                               im_crop,
                               background,
                               params['rows'],
                               params['columns'],
                               )
        props_by_loc, bgprops_by_loc = \
            array_gen.get_spot_intensity(
                coords=crop_coords,
                im_int=im_crop,
                background=background,
                params=params
            )
        props_array_placed = assign_props_to_array(spot_props_array, props_by_loc)
        bgprops_array = assign_props_to_array(bgprops_array, bgprops_by_loc)

        od_well, int_well, bg_well = compute_od(props_array_placed, bgprops_array)
>>>>>>> f61b4130

        pd_OD = pd.DataFrame(od_well)
        pd_OD.to_excel(xl_writer_od, sheet_name=image_name[:-4])

        stop = time.time()
        print(f"\ttime to process={stop-start}")

        # SAVE FOR DEBUGGING
        if debug:
<<<<<<< HEAD
            well_path = os.path.join(c.RUN_PATH)
            os.makedirs(c.RUN_PATH, exist_ok=True)
            output_name = os.path.join(well_path, image_name[:-4])

=======
>>>>>>> f61b4130
            # Save spot and background intensities.
            pd_int = pd.DataFrame(int_well)
            pd_int.to_excel(xlwriter_int, sheet_name=image_name[:-4])
            pd_bg = pd.DataFrame(bg_well)
            pd_bg.to_excel(xlwriter_bg, sheet_name=image_name[:-4])

            # # This plot shows which spots have been assigned what index.
<<<<<<< HEAD
            debug_plots.plot_spot_assignment(od_well, int_well, bg_well,
                                  im_crop, props_placed_by_loc, bgprops_by_loc,
                                  image_name, output_name, c.params)

            #   save spots
            # save_all_wells(spot_props_array, spot_ids, well_path, image_name[:-4])

            #   save a composite of all spots, where spots are from source or from region prop
            debug_plots.save_composite_spots(im_crop, props_array_placed, well_path, image_name[:-4], from_source=True)
=======
            plot_centroid_overlay(
                im_crop,
                params,
                props_by_loc,
                bgprops_by_loc,
                output_name,
            )
            plot_od(
                od_well,
                int_well,
                bg_well,
                output_name,
            )
            # #   save a composite of all spots, where spots are from source or from region prop
            save_composite_spots(im_crop, props_array_placed, output_name, from_source=True)
            save_composite_spots(im_crop, props_array_placed, output_name, from_source=False)
>>>>>>> f61b4130

            stop2 = time.time()
            print(f"\ttime to save debug={stop2-stop}")
    if debug:
        xlwriter_int.close()
        xlwriter_bg.close()
    xl_writer_od.close()<|MERGE_RESOLUTION|>--- conflicted
+++ resolved
@@ -1,60 +1,49 @@
 # bchhun, {2020-04-02}
 
-<<<<<<< HEAD
-import os
-
-import array_analyzer.extract.image_parser as image_parser
-import array_analyzer.extract.txt_parser as txt_parser
-import array_analyzer.extract.img_processing as img_processing
-import array_analyzer.load.debug_plots as debug_plots
-import array_analyzer.extract.constants as c
-from array_analyzer.extract.metadata import MetaData
-
-=======
 from array_analyzer.extract.txt_parser import *
 from array_analyzer.extract.img_processing import *
 from array_analyzer.load.debug_images import *
 from array_analyzer.transform.property_filters import *
 import array_analyzer.transform.array_generation as array_gen
 import re
->>>>>>> f61b4130
 import time
+from datetime import datetime
 import skimage.io as io
 import pandas as pd
-import numpy as np
-import re
 
 SCENION_SPOT_DIST = 82
 
 def interp(input_folder_, output_folder_, method='interp', debug=False):
-    """
 
-    :param input_folder_:
-    :param output_folder_:
-    :param method:
-    :param debug:
-    :return:
-    """
+    xml = [f for f in os.listdir(input_folder_) if '.xml' in f]
+    if len(xml) > 1:
+        raise IOError("more than one .xml file found, aborting")
+    xml_path = input_folder_+os.sep+xml[0]
 
-    MetaData(input_folder_, output_folder_)
+    # parsing .xml
+    fiduc, spots, repl, params = create_xml_dict(xml_path)
 
-    os.makedirs(c.RUN_PATH, exist_ok=True)
+    # creating our arrays
+    spot_ids = create_array(params['rows'], params['columns'])
+    antigen_array = create_array(params['rows'], params['columns'])
+
+    # adding .xml info to these arrays
+    spot_ids = populate_array_id(spot_ids, spots)
+    # spot_ids = populate_array_fiduc(spot_ids, fiduc)
+
+    antigen_array = populate_array_antigen(antigen_array, spot_ids, repl)
+
+    # save a sub path for this processing run
+    run_path = output_folder_ + os.sep + f'{datetime.now().month}_{datetime.now().day}_{datetime.now().hour}_{datetime.now().minute}_{datetime.now().second}'
 
     # Write an excel file that can be read into jupyter notebook with minimal parsing.
-<<<<<<< HEAD
-    xl_writer_od = pd.ExcelWriter(os.path.join(c.RUN_PATH, 'ODs.xlsx'))
-    pdantigen = pd.DataFrame(c.ANTIGEN_ARRAY)
-    pdantigen.to_excel(xl_writer_od, sheet_name='antigens')
-=======
     xlwriterOD = pd.ExcelWriter(os.path.join(run_path, 'python_median_ODs.xlsx'))
     if debug:
         xlwriter_int = pd.ExcelWriter(os.path.join(run_path, 'python_median_intensities.xlsx'))
         xlwriter_bg = pd.ExcelWriter(os.path.join(run_path, 'python_median_backgrounds.xlsx'))
->>>>>>> f61b4130
 
-    if debug:
-        xlwriter_int = pd.ExcelWriter(os.path.join(c.RUN_PATH, 'intensities.xlsx'))
-        xlwriter_bg = pd.ExcelWriter(os.path.join(c.RUN_PATH, 'backgrounds.xlsx'))
+    if not os.path.isdir(run_path):
+        os.mkdir(run_path)
 
     # ================
     # loop over images => good place for multiproc?  careful with columns in report
@@ -77,93 +66,24 @@
 
     for well in wellimages:
         start = time.time()
-        image, image_name = image_parser.read_to_grey(input_folder_, well)
+        image, image_name = read_to_grey(input_folder_, well)
         print(image_name)
 
-        spot_props_array = txt_parser.create_array(c.params['rows'], c.params['columns'], dtype=object)
-        bgprops_array = txt_parser.create_array(c.params['rows'], c.params['columns'], dtype=object)
+        spot_props_array = create_array(params['rows'], params['columns'], dtype=object)
+        bgprops_array = create_array(params['rows'], params['columns'], dtype=object)
 
         # finding center of well and cropping
-<<<<<<< HEAD
-        cx, cy, r, well_mask = image_parser.find_well_border(image, detmethod='region', segmethod='otsu')
-        im_crop = image_parser.crop_image(image, cx, cy, r, border_=0)
-=======
         well_center, well_radi, well_mask = find_well_border(image, detmethod='region', segmethod='otsu')
         im_crop, _ = \
             crop_image_at_center(image, well_center, 2 * well_radi, 2 * well_radi)
->>>>>>> f61b4130
 
         # find center of spots from crop
-        spot_mask = image_parser.thresh_and_binarize(im_crop, method='bright_spots')
-        background = img_processing.get_background(im_crop, fit_order=2)
+        spot_mask = thresh_and_binarize(im_crop, method='bright_spots')
+        background = get_background(im_crop, fit_order=2)
 
 
-        spot_props = image_parser.generate_props(spot_mask, intensity_image_=im_crop)
+        spot_props = generate_props(spot_mask, intensity_image_=im_crop)
 
-<<<<<<< HEAD
-        if method == 'fit':
-            spot_props = image_parser.select_props(spot_props, attribute="area", condition="greater_than", condition_value=300)
-            fiducial_locations = [(0, 0), (0, 1), (0, 5), (7, 0), (7, 5)]
-            pix_size = 0.0049 # in mm
-            props_by_loc = image_parser.find_fiducials_markers(spot_props,
-                                                  fiducial_locations,
-                                                  c.params['rows'],
-                                                  c.params['columns'],
-                                                  c.params['v_pitch'],
-                                                  c.params['h_pitch'],
-                                                  im_crop.shape,
-                                                  pix_size)
-
-            spot_props_array = image_parser.assign_props_to_array_2(spot_props_array, props_by_loc)
-
-            # use the spot_props_array to find fiducials, create a new spot_mask "placed" on the array
-            placed_spotmask = image_parser.build_and_place_block_array(spot_props_array, spot_mask, c.params, return_type='region')
-
-            spot_props = image_parser.generate_props(placed_spotmask, intensity_image_=im_crop)
-            bg_props = image_parser.generate_props(placed_spotmask, intensity_image_=background)
-
-            spot_labels = [p.label for p in spot_props]
-            bg_props = image_parser.select_props(bg_props, attribute="label", condition="is_in", condition_value=spot_labels)
-
-            props_placed_by_loc = image_parser.generate_props_dict(spot_props,
-                                                      c.params['rows'],
-                                                      c.params['columns'],
-                                                      min_area=100)
-            bgprops_by_loc = image_parser.generate_props_dict(bg_props,
-                                                 c.params['rows'],
-                                                 c.params['columns'],
-                                                 min_area=100)
-        elif method == 'interp':
-            bg_props = image_parser.generate_props(spot_mask, intensity_image_=background)
-            eccentricities = np.array([prop.eccentricity for prop in spot_props])
-            eccent_ub = eccentricities.mean() + 2 * eccentricities.std()
-            # spot_props = select_props(spot_props, attribute="area", condition="greater_than", condition_value=300)
-            spot_props = image_parser.select_props(spot_props, attribute="eccentricity", condition="less_than",
-                                      condition_value=eccent_ub)
-            spot_labels = [p.label for p in spot_props]
-            bg_props = image_parser.select_props(bg_props, attribute="label", condition="is_in", condition_value=spot_labels)
-
-            props_placed_by_loc = image_parser.grid_from_centroids(spot_props,
-                                               im_crop,
-                                               c.params['rows'],
-                                               c.params['columns'],
-                                               )
-            # This call to generate_props_dict is excessive.
-            # Both spot_props and bgprops can be assigned locations in previous call.
-
-            bgprops_by_loc = image_parser.grid_from_centroids(bg_props,
-                                                 background,
-                                                 c.params['rows'],
-                                                 c.params['columns'],
-                                                 )
-        props_array_placed = image_parser.assign_props_to_array(spot_props_array, props_placed_by_loc)
-        bgprops_array = image_parser.assign_props_to_array(bgprops_array, bgprops_by_loc)
-
-        # todo: further calculations using bgprops, spot_props here
-        # TODO: compute spot and background intensities,
-        #  and then show them on a plate like graphic (visualize_elisa_spots).
-        od_well, int_well, bg_well = image_parser.compute_od(props_array_placed, bgprops_array)
-=======
         if debug:
             well_path = os.path.join(run_path)
             os.makedirs(run_path, exist_ok=True)
@@ -209,23 +129,15 @@
         bgprops_array = assign_props_to_array(bgprops_array, bgprops_by_loc)
 
         od_well, int_well, bg_well = compute_od(props_array_placed, bgprops_array)
->>>>>>> f61b4130
 
         pd_OD = pd.DataFrame(od_well)
-        pd_OD.to_excel(xl_writer_od, sheet_name=image_name[:-4])
+        pd_OD.to_excel(xlwriterOD, sheet_name=image_name[:-4])
 
         stop = time.time()
         print(f"\ttime to process={stop-start}")
 
         # SAVE FOR DEBUGGING
         if debug:
-<<<<<<< HEAD
-            well_path = os.path.join(c.RUN_PATH)
-            os.makedirs(c.RUN_PATH, exist_ok=True)
-            output_name = os.path.join(well_path, image_name[:-4])
-
-=======
->>>>>>> f61b4130
             # Save spot and background intensities.
             pd_int = pd.DataFrame(int_well)
             pd_int.to_excel(xlwriter_int, sheet_name=image_name[:-4])
@@ -233,17 +145,6 @@
             pd_bg.to_excel(xlwriter_bg, sheet_name=image_name[:-4])
 
             # # This plot shows which spots have been assigned what index.
-<<<<<<< HEAD
-            debug_plots.plot_spot_assignment(od_well, int_well, bg_well,
-                                  im_crop, props_placed_by_loc, bgprops_by_loc,
-                                  image_name, output_name, c.params)
-
-            #   save spots
-            # save_all_wells(spot_props_array, spot_ids, well_path, image_name[:-4])
-
-            #   save a composite of all spots, where spots are from source or from region prop
-            debug_plots.save_composite_spots(im_crop, props_array_placed, well_path, image_name[:-4], from_source=True)
-=======
             plot_centroid_overlay(
                 im_crop,
                 params,
@@ -260,11 +161,10 @@
             # #   save a composite of all spots, where spots are from source or from region prop
             save_composite_spots(im_crop, props_array_placed, output_name, from_source=True)
             save_composite_spots(im_crop, props_array_placed, output_name, from_source=False)
->>>>>>> f61b4130
 
             stop2 = time.time()
             print(f"\ttime to save debug={stop2-stop}")
     if debug:
         xlwriter_int.close()
         xlwriter_bg.close()
-    xl_writer_od.close()+    xlwriterOD.close()