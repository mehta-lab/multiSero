import cv2 as cv
import matplotlib.pyplot as plt
import numpy as np
import os
import pandas as pd
import re
import skimage.io as io
import time

import array_analyzer.extract.image_parser as image_parser
import array_analyzer.extract.img_processing as img_processing
import array_analyzer.extract.txt_parser as txt_parser
import array_analyzer.load.debug_images as debug_plots
import array_analyzer.transform.point_registration as registration
import array_analyzer.transform.array_generation as array_gen
import array_analyzer.extract.constants as c
from array_analyzer.extract.metadata import MetaData

# FIDUCIALS = [(0, 0), (0, 1), (0, 5), (7, 0), (7, 5)]
# FIDUCIALS_IDX = [0, 5, 6, 30, 35]
# FIDUCIALS_IDX_8COLS = [0, 7, 8, 40, 47]
# SCENION_SPOT_DIST = 82
# The expected standard deviations could be estimated from training data
# Just winging it for now
STDS = np.array([100, 100, .1, .001])  # x, y, angle, scale


def point_registration(input_folder, output_folder, debug=False):
    """
    For each image in input directory, detect spots using particle filtering
    to register fiducial spots to blobs detected in the image.

    :param str input_folder: Input directory containing images and an xml file
        with parameters
    :param str output_folder: Directory where output is written to
    :param bool debug: For saving debug plots
    """
    # xml_path = glob.glob(input_folder + '/*.xml')
    # if len(xml_path) > 1 or not xml_path:
    #     raise IOError("Did not find unique xml")
    # xml_path = xml_path[0]

    # parsing .xml
    # fiduc, spots, repl, params = txt_parser.create_xml_dict(xml_path)

    # creating our arrays
    # spot_ids = txt_parser.create_array(params['rows'], params['columns'])
    # antigen_array = txt_parser.create_array(params['rows'], params['columns'])

    # adding .xml info to these arrays
    # spot_ids = txt_parser.populate_array_id(spot_ids, spots)

    # antigen_array = txt_parser.populate_array_antigen(antigen_array, spot_ids, repl)

    # save a sub path for this processing run
    # run_path = os.path.join(
    #     output_folder,
    #     '_'.join([str(datetime.now().month),
    #               str(datetime.now().day),
    #               str(datetime.now().hour),
    #               str(datetime.now().minute),
    #               str(datetime.now().second)]),
    # )

    MetaData(input_folder, output_folder)

    xl_writer_od = pd.ExcelWriter(os.path.join(c.RUN_PATH, 'ODs.xlsx'))
    pdantigen = pd.DataFrame(c.ANTIGEN_ARRAY)
    pdantigen.to_excel(xl_writer_od, sheet_name='antigens')

    if debug:
        xlwriter_int = pd.ExcelWriter(os.path.join(c.RUN_PATH, 'intensities.xlsx'))
        xlwriter_bg = pd.ExcelWriter(os.path.join(c.RUN_PATH, 'backgrounds.xlsx'))

<<<<<<< HEAD
    # if not os.path.isdir(run_path):
    #     os.mkdir(run_path)
=======
    os.makedirs(run_path, exist_ok=True)
>>>>>>> e03b870c

    # ================
    # loop over images
    # ================
    images = [file for file in os.listdir(input_folder)
              if '.png' in file or '.tif' in file or '.jpg' in file]

    # remove any images that are not images of wells.
    well_images = [file for file in images if re.match(r'[A-P][0-9]{1,2}', file)]

    # sort by letter, then by number (with '10' coming AFTER '9')
    well_images.sort(key=lambda x: (x[0], int(x[1:-4])))

    for image_name in well_images:
        start_time = time.time()
        image = image_parser.read_gray_im(os.path.join(input_folder, image_name))

        props_array = txt_parser.create_array(
            c.params['rows'],
            c.params['columns'],
            dtype=object,
        )
        bgprops_array = txt_parser.create_array(
            c.params['rows'],
            c.params['columns'],
            dtype=object,
        )

        nbr_grid_rows, nbr_grid_cols = props_array.shape
        fiducials_idx = c.FIDUCIALS_IDX
        # if nbr_grid_cols == 8:
        #     fiducials_idx = FIDUCIALS_IDX_8COLS

        spot_coords = img_processing.get_spot_coords(
            image,
            min_area=250,
            min_thresh=0,
        )

        # Initial estimate of spot center
        mean_point = tuple(np.mean(spot_coords, axis=0))
        grid_coords = registration.create_reference_grid(
            mean_point=mean_point,
            nbr_grid_rows=nbr_grid_rows,
            nbr_grid_cols=nbr_grid_cols,
            spot_dist=c.SCENION_SPOT_DIST,
        )
        fiducial_coords = grid_coords[fiducials_idx, :]

        particles = registration.create_gaussian_particles(
            mean_point=(0, 0),
            stds=STDS,
            scale_mean=1.,
            angle_mean=0.,
            nbr_particles=1000,
        )
        # Optimize estimated coordinates with iterative closest point
        t_matrix = registration.particle_filter(
            fiducial_coords=fiducial_coords,
            spot_coords=spot_coords,
            particles=particles,
            stds=STDS,
        )
        # Transform grid coordinates
        reg_coords = np.squeeze(cv.transform(np.array([grid_coords]), t_matrix))

        # Crop image
        im_crop, crop_coords = img_processing.crop_image_from_coords(
            im=image,
            grid_coords=reg_coords
        )

        # Estimate and remove background
        im_crop = im_crop/np.iinfo(im_crop.dtype).max
        background = img_processing.get_background(
            im_crop,
            fit_order=2,
        )

        placed_spotmask = array_gen.build_centroid_binary_blocks(
            crop_coords,
            im_crop,
            c.params,
        )
        spot_props = image_parser.generate_props(
            placed_spotmask,
            intensity_image_=im_crop,
        )
        bg_props = image_parser.generate_props(
            placed_spotmask,
            intensity_image_=background,
        )

        # unnecessary?  both receive the same spotmask
        spot_labels = [p.label for p in spot_props]
        bg_props = image_parser.select_props(
            bg_props,
            attribute="label",
            condition="is_in",
            condition_value=spot_labels,
        )
        props_placed_by_loc = image_parser.generate_props_dict(
            spot_props,
            c.params['rows'],
            c.params['columns'],
            min_area=100,
        )
        bgprops_by_loc = image_parser.generate_props_dict(
            bg_props,
            c.params['rows'],
            c.params['columns'],
            min_area=100,
        )

        props_array_placed = image_parser.assign_props_to_array(
            props_array,
            props_placed_by_loc,
        )
        bgprops_array = image_parser.assign_props_to_array(
            bgprops_array,
            bgprops_by_loc,
        )
        od_well, int_well, bg_well = image_parser.compute_od(
            props_array_placed,
            bgprops_array,
        )

        pd_OD = pd.DataFrame(od_well)
        pd_OD.to_excel(xl_writer_od, sheet_name=image_name[:-4])

        print("Time to register grid to {}: {:.3f} s".format(
            image_name,
            time.time() - start_time),
        )

        # ==================================

        # SAVE FOR DEBUGGING
        if debug:
            start_time = time.time()
            well_path = os.path.join(c.RUN_PATH)
            os.makedirs(c.RUN_PATH, exist_ok=True)
            output_name = os.path.join(well_path, image_name[:-4])

            # Save spot and background intensities.
            pd_int = pd.DataFrame(int_well)
            pd_int.to_excel(xlwriter_int, sheet_name=image_name[:-4])
            pd_bg = pd.DataFrame(bg_well)
            pd_bg.to_excel(xlwriter_bg, sheet_name=image_name[:-4])

            # Save mask of the well, cropped grayscale image, cropped spot segmentation.
            io.imsave(output_name + "_well_mask.png",
                      (255 * placed_spotmask).astype('uint8'))
            io.imsave(output_name + "_crop.png",
                      (255 * im_crop).astype('uint8'))

            # Evaluate accuracy of background estimation with green (image), magenta (background) overlay.
            im_bg_overlay = np.stack([background, im_crop, background], axis=2)
            io.imsave(output_name + "_crop_bg_overlay.png",
                      (255 * im_bg_overlay).astype('uint8'))

            # This plot shows which spots have been assigned what index.
            debug_plots.plot_spot_assignment(
                od_well, int_well,
                bg_well,
                im_crop,
                props_placed_by_loc,
                bgprops_by_loc,
                image_name,
                output_name,
                c.params,
            )
            # Save a composite of all spots, where spots are from source or from region prop
            debug_plots.save_composite_spots(
                im_crop,
                props_array_placed,
                well_path,
                image_name[:-4],
                from_source=True,
            )
            print(f"Time to save debug images: {time.time()-start_time} s")

            # # Save image with spots
            im_roi = (np.iinfo(im_crop.dtype).max*im_crop.copy()).astype('uint8')
            im_roi = cv.cvtColor(im_roi, cv.COLOR_GRAY2RGB)
            plt.imshow(im_roi)
            # shift the spot and grid coords based on "crop"
            dx = np.mean(reg_coords[:, 0] - crop_coords[:, 0])
            dy = np.mean(reg_coords[:, 1] - crop_coords[:, 1])
            plt.plot(spot_coords[:, 0]-dx, spot_coords[:, 1]-dy, 'rx', ms=8)
            plt.plot(grid_coords[:, 0]-dx, grid_coords[:, 1]-dy, 'b+', ms=8)
            plt.plot(crop_coords[:, 0], crop_coords[:, 1], 'g.', ms=8)
            write_name = image_name[:-4] + '_registration.jpg'
            figICP = plt.gcf()
            figICP.savefig(os.path.join(c.RUN_PATH, write_name), bbox_inches='tight')
            plt.close(figICP)

            xlwriter_int.close()
            xlwriter_bg.close()

    xl_writer_od.close()<|MERGE_RESOLUTION|>--- conflicted
+++ resolved
@@ -1,10 +1,13 @@
 import cv2 as cv
+from datetime import datetime
+import glob
 import matplotlib.pyplot as plt
 import numpy as np
 import os
 import pandas as pd
 import re
 import skimage.io as io
+import skimage.util as u
 import time
 
 import array_analyzer.extract.image_parser as image_parser
@@ -72,12 +75,7 @@
         xlwriter_int = pd.ExcelWriter(os.path.join(c.RUN_PATH, 'intensities.xlsx'))
         xlwriter_bg = pd.ExcelWriter(os.path.join(c.RUN_PATH, 'backgrounds.xlsx'))
 
-<<<<<<< HEAD
-    # if not os.path.isdir(run_path):
-    #     os.mkdir(run_path)
-=======
-    os.makedirs(run_path, exist_ok=True)
->>>>>>> e03b870c
+    os.makedirs(c.RUN_PATH, exist_ok=True)
 
     # ================
     # loop over images
