import pytest
from unittest.mock import patch

import pysero as pysero


<<<<<<< HEAD
class TestPysero(unittest.TestCase):
    # TODO: Add tests for entire workflow

    def setUp(self):
        # TODO: Setup test images too
        self.tempdir = TempDirectory()
        self.temp_dir = self.tempdir.path
        self.input_dir = os.path.join(self.temp_dir, 'inputs')
        self.output_dir = os.path.join(self.temp_dir, 'outputs')
        self.tempdir.makedir(self.input_dir)
        self.tempdir.makedir(self.output_dir)

    def tearDown(self):
        """
        Tear down temporary folder and file structure
        """
        TempDirectory.cleanup_all()

    def test_parse_args(self):
        with patch('argparse._sys.argv',
                   ['python',
                    '-e',
                    '--input', self.input_dir,
                    '--output', self.output_dir,
                    '-wf', 'array_fit',
                    '-m', 'xml',
                    '--debug']):
            parsed_args = pysero.parse_args()
            self.assertEqual(parsed_args.input, self.input_dir)
            self.assertEqual(parsed_args.output, self.output_dir)
            self.assertTrue(parsed_args.debug)
            self.assertEqual(parsed_args.workflow, 'array_fit')
            self.assertEqual(parsed_args.metadata, 'xml')

    def test_parse_args_invalid_method(self):
        with patch('argparse._sys.argv',
                   ['python',
                    '--extract_od',
                    '--input', self.input_dir,
                    '--output', self.output_dir,
                    '--workflow', 'magic']):
            with self.assertRaises(BaseException) as c:
                pysero.parse_args()

    def test_parse_args_mutially_exclusive(self):
        with patch('argparse._sys.argv',
                   ['python',
                    '--extract_od',
                    '--analyze_od',
                    '--input', self.input_dir,
                    '--output', self.output_dir]):
            with self.assertRaises(BaseException) as c:
                pysero.parse_args()
=======
def test_parse_args():
    with patch('argparse._sys.argv',
               ['python',
                '-e',
                '--input', 'input_dir_name',
                '--output', 'output_dir_name',
                '-wf', 'array_fit',
                '--debug']):
        parsed_args = pysero.parse_args()
        assert parsed_args.input == 'input_dir_name'
        assert parsed_args.output == 'output_dir_name'
        assert parsed_args.debug is True
        assert parsed_args.workflow == 'array_fit'


def test_parse_args_invalid_method():
    with patch('argparse._sys.argv',
               ['python',
                '--extract_od',
                '--input', 'input_dir_name',
                '--output', 'output_dir_name',
                '--workflow', 'magic']):
        with pytest.raises(BaseException):
            pysero.parse_args()


def test_parse_args_mutially_exclusive():
    with patch('argparse._sys.argv',
               ['python',
                '--extract_od',
                '--analyze_od',
                '--input', 'input_dir_name',
                '--output', 'output_dir_name']):
        with pytest.raises(BaseException):
            pysero.parse_args()
>>>>>>> 60cef882
<|MERGE_RESOLUTION|>--- conflicted
+++ resolved
@@ -4,61 +4,6 @@
 import pysero as pysero
 
 
-<<<<<<< HEAD
-class TestPysero(unittest.TestCase):
-    # TODO: Add tests for entire workflow
-
-    def setUp(self):
-        # TODO: Setup test images too
-        self.tempdir = TempDirectory()
-        self.temp_dir = self.tempdir.path
-        self.input_dir = os.path.join(self.temp_dir, 'inputs')
-        self.output_dir = os.path.join(self.temp_dir, 'outputs')
-        self.tempdir.makedir(self.input_dir)
-        self.tempdir.makedir(self.output_dir)
-
-    def tearDown(self):
-        """
-        Tear down temporary folder and file structure
-        """
-        TempDirectory.cleanup_all()
-
-    def test_parse_args(self):
-        with patch('argparse._sys.argv',
-                   ['python',
-                    '-e',
-                    '--input', self.input_dir,
-                    '--output', self.output_dir,
-                    '-wf', 'array_fit',
-                    '-m', 'xml',
-                    '--debug']):
-            parsed_args = pysero.parse_args()
-            self.assertEqual(parsed_args.input, self.input_dir)
-            self.assertEqual(parsed_args.output, self.output_dir)
-            self.assertTrue(parsed_args.debug)
-            self.assertEqual(parsed_args.workflow, 'array_fit')
-            self.assertEqual(parsed_args.metadata, 'xml')
-
-    def test_parse_args_invalid_method(self):
-        with patch('argparse._sys.argv',
-                   ['python',
-                    '--extract_od',
-                    '--input', self.input_dir,
-                    '--output', self.output_dir,
-                    '--workflow', 'magic']):
-            with self.assertRaises(BaseException) as c:
-                pysero.parse_args()
-
-    def test_parse_args_mutially_exclusive(self):
-        with patch('argparse._sys.argv',
-                   ['python',
-                    '--extract_od',
-                    '--analyze_od',
-                    '--input', self.input_dir,
-                    '--output', self.output_dir]):
-            with self.assertRaises(BaseException) as c:
-                pysero.parse_args()
-=======
 def test_parse_args():
     with patch('argparse._sys.argv',
                ['python',
@@ -93,5 +38,4 @@
                 '--input', 'input_dir_name',
                 '--output', 'output_dir_name']):
         with pytest.raises(BaseException):
-            pysero.parse_args()
->>>>>>> 60cef882
+            pysero.parse_args()